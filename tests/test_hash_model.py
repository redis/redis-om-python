# type: ignore

import abc
import dataclasses
import datetime
import decimal
import uuid
from collections import namedtuple
from typing import Dict, List, Optional, Set, Union
from unittest import mock

import pytest
import pytest_asyncio

from aredis_om import (
    Field,
    HashModel,
    Migrator,
    NotFoundError,
    QueryNotSupportedError,
    RedisModelError,
)

# We need to run this check as sync code (during tests) even in async mode
# because we call it in the top-level module scope.
from redis_om import has_redisearch
from tests._compat import ValidationError

from .conftest import py_test_mark_asyncio


if not has_redisearch():
    pytestmark = pytest.mark.skip

today = datetime.date.today()


@pytest_asyncio.fixture
async def m(key_prefix, redis):
    class BaseHashModel(HashModel, abc.ABC):
        class Meta:
            global_key_prefix = key_prefix

    class Order(BaseHashModel):
        total: decimal.Decimal
        currency: str
        created_on: datetime.datetime

    class Member(BaseHashModel):
        id: int = Field(index=True, primary_key=True)
        first_name: str = Field(index=True, case_sensitive=True)
        last_name: str = Field(index=True)
        email: str = Field(index=True)
        join_date: datetime.date
        age: int = Field(index=True, sortable=True)
        bio: str = Field(index=True, full_text_search=True)

        class Meta:
            model_key_prefix = "member"
            primary_key_pattern = ""

    await Migrator().run()

    return namedtuple("Models", ["BaseHashModel", "Order", "Member"])(
        BaseHashModel, Order, Member
    )


@pytest_asyncio.fixture
async def members(m):
    member1 = m.Member(
        id=0,
        first_name="Andrew",
        last_name="Brookins",
        email="a@example.com",
        age=38,
        join_date=today,
        bio="This is member 1 whose greatness makes him the life and soul of any party he goes to.",
    )

    member2 = m.Member(
        id=1,
        first_name="Kim",
        last_name="Brookins",
        email="k@example.com",
        age=34,
        join_date=today,
        bio="This is member 2 who can be quite anxious until you get to know them.",
    )

    member3 = m.Member(
        id=2,
        first_name="Andrew",
        last_name="Smith",
        email="as@example.com",
        age=100,
        join_date=today,
        bio="This is member 3 who is a funny and lively sort of person.",
    )
    await member1.save()
    await member2.save()
    await member3.save()

    yield member1, member2, member3


@py_test_mark_asyncio
async def test_exact_match_queries(members, m):
    member1, member2, member3 = members

    actual = await m.Member.find(m.Member.last_name == "Brookins").sort_by("age").all()
    assert actual == [member2, member1]

    actual = await m.Member.find(
        (m.Member.last_name == "Brookins") & ~(m.Member.first_name == "Andrew")
    ).all()
    assert actual == [member2]

    actual = await m.Member.find(~(m.Member.last_name == "Brookins")).all()
    assert actual == [member3]

    actual = await m.Member.find(m.Member.last_name != "Brookins").all()
    assert actual == [member3]

    actual = await (
        m.Member.find(
            (m.Member.last_name == "Brookins") & (m.Member.first_name == "Andrew")
            | (m.Member.first_name == "Kim")
        )
        .sort_by("age")
        .all()
    )
    assert actual == [member2, member1]

    actual = await m.Member.find(
        m.Member.first_name == "Kim", m.Member.last_name == "Brookins"
    ).all()
    assert actual == [member2]

    actual = await m.Member.find(m.Member.id == 0).all()
    assert actual == [member1]


@py_test_mark_asyncio
async def test_delete_non_exist(members, m):
    member1, member2, member3 = members
    actual = await m.Member.find(
        (m.Member.last_name == "Brookins") & ~(m.Member.first_name == "Andrew")
    ).all()
    assert actual == [member2]
    assert (
        1
        == await m.Member.find(
            (m.Member.last_name == "Brookins") & ~(m.Member.first_name == "Andrew")
        ).delete()
    )
    assert (
        0
        == await m.Member.find(
            (m.Member.last_name == "Brookins") & ~(m.Member.first_name == "Andrew")
        ).delete()
    )


@py_test_mark_asyncio
async def test_full_text_search_queries(members, m):
    member1, member2, member3 = members

    actual = await m.Member.find(m.Member.bio % "great").all()

    assert actual == [member1]

    actual = await m.Member.find(~(m.Member.bio % "anxious")).sort_by("age").all()

    assert actual == [member1, member3]


@py_test_mark_asyncio
@pytest.mark.xfail(strict=False)
async def test_pagination_queries(members, m):
    member1, member2, member3 = members

    actual = await m.Member.find(m.Member.last_name == "Brookins").page()

    assert actual == [member1, member2]

    actual = await m.Member.find().page(1, 1)

    assert actual == [member2]

    actual = await m.Member.find().page(0, 1)

    assert actual == [member1]


@py_test_mark_asyncio
async def test_recursive_query_resolution(members, m):
    member1, member2, member3 = members

    actual = await (
        m.Member.find(
            (m.Member.last_name == "Brookins")
            | (m.Member.age == 100) & (m.Member.last_name == "Smith")
        )
        .sort_by("age")
        .all()
    )
    assert actual == [member2, member1, member3]


@py_test_mark_asyncio
async def test_tag_queries_boolean_logic(members, m):
    member1, member2, member3 = members

    actual = await (
        m.Member.find(
            (m.Member.first_name == "Andrew") & (m.Member.last_name == "Brookins")
            | (m.Member.last_name == "Smith")
        )
        .sort_by("age")
        .all()
    )
    assert actual == [member1, member3]


@py_test_mark_asyncio
async def test_tag_queries_punctuation(m):
    member1 = m.Member(
        id=0,
        first_name="Andrew, the Michael",
        last_name="St. Brookins-on-Pier",
        email="a|b@example.com",  # NOTE: This string uses the TAG field separator.
        age=38,
        join_date=today,
        bio="This is a test user on our system.",
    )
    await member1.save()

    member2 = m.Member(
        id=1,
        first_name="Bob",
        last_name="the Villain",
        email="a|villain@example.com",  # NOTE: This string uses the TAG field separator.
        age=38,
        join_date=today,
        bio="This is a villain, they are a really bad person!",
    )
    await member2.save()

    result = await m.Member.find(m.Member.first_name == "Andrew, the Michael").first()
    assert result == member1

    result = await m.Member.find(m.Member.last_name == "St. Brookins-on-Pier").first()
    assert result == member1

    # Notice that when we index and query multiple values that use the internal
    # TAG separator for single-value exact-match fields, like an indexed string,
    # the queries will succeed. We apply a workaround that queries for the union
    # of the two values separated by the tag separator.
    results = await m.Member.find(m.Member.email == "a|b@example.com").all()
    assert results == [member1]
    results = await m.Member.find(m.Member.email == "a|villain@example.com").all()
    assert results == [member2]


@py_test_mark_asyncio
async def test_tag_queries_negation(members, m):
    member1, member2, member3 = members

    """
           ┌first_name
     NOT EQ┤
           └Andrew

    """
    query = m.Member.find(~(m.Member.first_name == "Andrew"))
    assert await query.all() == [member2]

    """
               ┌first_name
        ┌NOT EQ┤
        |      └Andrew
     AND┤
        |  ┌last_name
        └EQ┤
           └Brookins

    """
    query = m.Member.find(
        ~(m.Member.first_name == "Andrew") & (m.Member.last_name == "Brookins")
    )
    assert await query.all() == [member2]

    """
               ┌first_name
        ┌NOT EQ┤
        |      └Andrew
     AND┤
        |     ┌last_name
        |  ┌EQ┤
        |  |  └Brookins
        └OR┤
           |  ┌last_name
           └EQ┤
              └Smith
    """
    query = m.Member.find(
        ~(m.Member.first_name == "Andrew")
        & ((m.Member.last_name == "Brookins") | (m.Member.last_name == "Smith"))
    )
    assert await query.all() == [member2]

    """
                  ┌first_name
           ┌NOT EQ┤
           |      └Andrew
       ┌AND┤
       |   |  ┌last_name
       |   └EQ┤
       |      └Brookins
     OR┤
       |  ┌last_name
       └EQ┤
          └Smith
    """
    query = m.Member.find(
        ~(m.Member.first_name == "Andrew") & (m.Member.last_name == "Brookins")
        | (m.Member.last_name == "Smith")
    )
    assert await query.sort_by("age").all() == [member2, member3]

    actual = await m.Member.find(
        (m.Member.first_name == "Andrew") & ~(m.Member.last_name == "Brookins")
    ).all()
    assert actual == [member3]


@py_test_mark_asyncio
async def test_numeric_queries(members, m):
    member1, member2, member3 = members

    actual = await m.Member.find(m.Member.age == 34).all()
    assert actual == [member2]

    actual = await m.Member.find(m.Member.age > 34).sort_by("age").all()
    assert actual == [member1, member3]

    actual = await m.Member.find(m.Member.age < 35).all()
    assert actual == [member2]

    actual = await m.Member.find(m.Member.age <= 34).all()
    assert actual == [member2]

    actual = await m.Member.find(m.Member.age >= 100).all()
    assert actual == [member3]

    actual = await m.Member.find(m.Member.age != 34).sort_by("age").all()
    assert actual == [member1, member3]

    actual = await m.Member.find(~(m.Member.age == 100)).sort_by("age").all()
    assert actual == [member2, member1]

    actual = (
        await m.Member.find(m.Member.age > 30, m.Member.age < 40).sort_by("age").all()
    )
    assert actual == [member2, member1]


@py_test_mark_asyncio
async def test_sorting(members, m):
    member1, member2, member3 = members

    actual = await m.Member.find(m.Member.age > 34).sort_by("age").all()
    assert actual == [member1, member3]

    actual = await m.Member.find(m.Member.age > 34).sort_by("-age").all()
    assert actual == [member3, member1]

    with pytest.raises(QueryNotSupportedError):
        # This field does not exist.
        await m.Member.find().sort_by("not-a-real-field").all()

    with pytest.raises(QueryNotSupportedError):
        # This field is not sortable.
        await m.Member.find().sort_by("join_date").all()


@py_test_mark_asyncio
async def test_case_sensitive(members, m):
    member1, member2, member3 = members

    actual = await m.Member.find(m.Member.first_name == "Andrew").all()
    assert actual == [member1, member3]

    actual = await m.Member.find(m.Member.first_name == "andrew").all()
    assert actual == []


def test_validates_required_fields(m):
    # Raises ValidationError: last_name is required
    # TODO: Test the error value
    with pytest.raises(ValidationError):
        try:
            m.Member(id=0, first_name="Andrew", zipcode="97086", join_date=today)
        except Exception as e:
            raise e


def test_validates_field(m):
    # Raises ValidationError: join_date is not a date
    # TODO: Test the error value
    with pytest.raises(ValidationError):
        m.Member(id=0, first_name="Andrew", last_name="Brookins", join_date="yesterday")


def test_validation_passes(m):
    member = m.Member(
        id=0,
        first_name="Andrew",
        last_name="Brookins",
        email="a@example.com",
        join_date=today,
        age=38,
        bio="This is the bio field.",
    )
    assert member.first_name == "Andrew"


@py_test_mark_asyncio
async def test_retrieve_first(m):
    member = m.Member(
        id=0,
        first_name="Simon",
        last_name="Prickett",
        email="s@example.com",
        join_date=today,
        age=99,
        bio="This is the bio field for this user.",
    )

    await member.save()

    member2 = m.Member(
        id=1,
        first_name="Another",
        last_name="Member",
        email="m@example.com",
        join_date=today,
        age=98,
        bio="This is the bio field for this user.",
    )

    await member2.save()

    member3 = m.Member(
        id=2,
        first_name="Third",
        last_name="Member",
        email="t@example.com",
        join_date=today,
        age=97,
        bio="This is the bio field for this user.",
    )

    await member3.save()

    first_one = await m.Member.find().sort_by("age").first()
    assert first_one == member3


@py_test_mark_asyncio
async def test_saves_model_and_creates_pk(m):
    member = m.Member(
        id=0,
        first_name="Andrew",
        last_name="Brookins",
        email="a@example.com",
        join_date=today,
        age=38,
        bio="This is the bio field for this user.",
    )
    # Save a model instance to Redis
    await member.save()

    member2 = await m.Member.get(pk=member.id)
    assert member2 == member


@py_test_mark_asyncio
async def test_all_pks(m):
    member = m.Member(
        id=0,
        first_name="Simon",
        last_name="Prickett",
        email="s@example.com",
        join_date=today,
        age=97,
        bio="This is a test user to be deleted.",
    )

    await member.save()

    member1 = m.Member(
        id=1,
        first_name="Andrew",
        last_name="Brookins",
        email="a@example.com",
        join_date=today,
        age=38,
        bio="This is a test user to be deleted.",
    )

    await member1.save()

    pk_list = []
    async for pk in await m.Member.all_pks():
        pk_list.append(pk)

    assert sorted(pk_list) == ["0", "1"]


@py_test_mark_asyncio
async def test_all_pks_with_complex_pks(key_prefix):
    class City(HashModel):
        name: str

        class Meta:
            global_key_prefix = key_prefix
            model_key_prefix = "city"

    city1 = City(
        pk="ca:on:toronto",
        name="Toronto",
    )

    await city1.save()

    city2 = City(
        pk="ca:qc:montreal",
        name="Montreal",
    )

    await city2.save()

    pk_list = []
    async for pk in await City.all_pks():
        pk_list.append(pk)

    assert sorted(pk_list) == ["ca:on:toronto", "ca:qc:montreal"]


@py_test_mark_asyncio
async def test_delete(m):
    member = m.Member(
        id=0,
        first_name="Simon",
        last_name="Prickett",
        email="s@example.com",
        join_date=today,
        age=97,
        bio="This is a test user to be deleted.",
    )

    await member.save()
    response = await m.Member.delete(pk=member.id)
    assert response == 1


@py_test_mark_asyncio
async def test_expire(m):
    member = m.Member(
        id=0,
        first_name="Expire",
        last_name="Test",
        email="e@example.com",
        join_date=today,
        age=93,
        bio="This is a test user for expiry",
    )

    await member.save()
    await member.expire(60)

    ttl = await m.Member.db().ttl(member.key())
    assert ttl > 0


def test_raises_error_with_embedded_models(m):
    class Address(m.BaseHashModel):
        address_line_1: str
        address_line_2: Optional[str]
        city: str
        country: str
        postal_code: str

    with pytest.raises(RedisModelError):

        class InvalidMember(m.BaseHashModel):
            name: str = Field(index=True)
            address: Address


def test_raises_error_with_dataclasses(m):
    @dataclasses.dataclass
    class Address:
        address_line_1: str

    with pytest.raises(RedisModelError):

        class InvalidMember(m.BaseHashModel):
            address: Address


def test_raises_error_with_dicts(m):
    with pytest.raises(RedisModelError):

        class InvalidMember(m.BaseHashModel):
            address: Dict[str, str]


def test_raises_error_with_sets(m):
    with pytest.raises(RedisModelError):

        class InvalidMember(m.BaseHashModel):
            friend_ids: Set[str]


def test_raises_error_with_lists(m):
    with pytest.raises(RedisModelError):

        class InvalidMember(m.BaseHashModel):
            friend_ids: List[str]


@py_test_mark_asyncio
async def test_saves_many(m):
    member1 = m.Member(
        id=0,
        first_name="Andrew",
        last_name="Brookins",
        email="a@example.com",
        join_date=today,
        age=38,
        bio="This is the user bio.",
    )
    member2 = m.Member(
        id=1,
        first_name="Kim",
        last_name="Brookins",
        email="k@example.com",
        join_date=today,
        age=34,
        bio="This is the bio for Kim.",
    )
    members = [member1, member2]
    result = await m.Member.add(members)
    assert result == [member1, member2]

    assert await m.Member.get(pk=member1.id) == member1
    assert await m.Member.get(pk=member2.id) == member2


@py_test_mark_asyncio
async def test_delete_many(m):
    member1 = m.Member(
        id=0,
        first_name="Andrew",
        last_name="Brookins",
        email="a@example.com",
        join_date=today,
        age=38,
        bio="This is the user bio.",
    )
    member2 = m.Member(
        id=1,
        first_name="Kim",
        last_name="Brookins",
        email="k@example.com",
        join_date=today,
        age=34,
        bio="This is the bio for Kim.",
    )
    members = [member1, member2]
    result = await m.Member.add(members)
    assert result == [member1, member2]
    result = await m.Member.delete_many(members)
    assert result == 2
    with pytest.raises(NotFoundError):
        await m.Member.get(pk=member1.key())


@py_test_mark_asyncio
async def test_updates_a_model(members, m):
    member1, member2, member3 = members
    await member1.update(last_name="Smith")
    member = await m.Member.get(member1.id)
    assert member.last_name == "Smith"


@py_test_mark_asyncio
async def test_paginate_query(members, m):
    member1, member2, member3 = members
    actual = await m.Member.find().sort_by("age").all(batch_size=1)
    assert actual == [member2, member1, member3]


@py_test_mark_asyncio
async def test_access_result_by_index_cached(members, m):
    member1, member2, member3 = members
    query = m.Member.find().sort_by("age")
    # Load the cache, throw away the result.
    assert query._model_cache == []
    await query.execute()
    assert query._model_cache == [member2, member1, member3]

    # Access an item that should be in the cache.
    with mock.patch.object(query.model, "db") as mock_db:
        assert await query.get_item(0) == member2
        assert not mock_db.called


@py_test_mark_asyncio
async def test_access_result_by_index_not_cached(members, m):
    member1, member2, member3 = members
    query = m.Member.find().sort_by("age")

    # Assert that we don't have any models in the cache yet -- we
    # haven't made any requests of Redis.
    assert query._model_cache == []
    assert await query.get_item(0) == member2
    assert await query.get_item(1) == member1
    assert await query.get_item(2) == member3


def test_schema(m):
    class Address(m.BaseHashModel):
        a_string: str = Field(index=True)
        a_full_text_string: str = Field(index=True, full_text_search=True)
        an_integer: int = Field(index=True, sortable=True)
        a_float: float = Field(index=True)
        another_integer: int
        another_float: float

    # We need to build the key prefix because it will differ based on whether
    # these tests were copied into the tests_sync folder and unasynce'd.
    key_prefix = Address.make_key(Address._meta.primary_key_pattern.format(pk=""))
    assert (
        Address.redisearch_schema()
        == f"ON HASH PREFIX 1 {key_prefix} SCHEMA pk TAG SEPARATOR | a_string TAG SEPARATOR | a_full_text_string TAG SEPARATOR | a_full_text_string AS a_full_text_string_fts TEXT an_integer NUMERIC SORTABLE a_float NUMERIC"
    )


@py_test_mark_asyncio
async def test_primary_key_model_error(m):
    class Customer(m.BaseHashModel):
        id: int = Field(primary_key=True, index=True)
        first_name: str = Field(primary_key=True, index=True)
        last_name: str
        bio: Optional[str]

    await Migrator().run()

    with pytest.raises(
        RedisModelError, match="You must define only one primary key for a model"
    ):
        _ = Customer(
            id=0,
            first_name="Mahmoud",
            last_name="Harmouch",
            bio="Python developer, wanna work at Redis, Inc.",
        )


@py_test_mark_asyncio
async def test_primary_pk_exists(m):
    class Customer1(m.BaseHashModel):
        id: int
        first_name: str
        last_name: str
        bio: Optional[str]

    class Customer2(m.BaseHashModel):
        id: int = Field(primary_key=True, index=True)
        first_name: str
        last_name: str
        bio: Optional[str]

    await Migrator().run()

    customer = Customer1(
        id=0,
        first_name="Mahmoud",
        last_name="Harmouch",
        bio="Python developer, wanna work at Redis, Inc.",
    )

    assert "pk" in customer.__fields__

    customer = Customer2(
        id=1,
        first_name="Kim",
        last_name="Brookins",
        bio="This is member 2 who can be quite anxious until you get to know them.",
    )

    assert "pk" not in customer.__fields__


@py_test_mark_asyncio
async def test_count(members, m):
    # member1, member2, member3 = members
    actual_count = await m.Member.find(
        (m.Member.first_name == "Andrew") & (m.Member.last_name == "Brookins")
        | (m.Member.last_name == "Smith")
    ).count()
    assert actual_count == 2

    actual_count = await m.Member.find(
        m.Member.first_name == "Kim", m.Member.last_name == "Brookins"
    ).count()
    assert actual_count == 1


@py_test_mark_asyncio
async def test_type_with_union(members, m):
    class TypeWithUnion(m.BaseHashModel):
        field: Union[str, int]

    twu_str = TypeWithUnion(field="hello world")
    res = await twu_str.save()
    assert res.pk == twu_str.pk
    twu_str_rematerialized = await TypeWithUnion.get(twu_str.pk)
    assert (
        isinstance(twu_str_rematerialized.field, str)
        and twu_str_rematerialized.pk == twu_str.pk
    )

    twu_int = TypeWithUnion(field=42)
    await twu_int.save()
    twu_int_rematerialized = await TypeWithUnion.get(twu_int.pk)

    # Note - we will not be able to automatically serialize an int back to this union type,
    # since as far as we know from Redis this item is a string
    assert twu_int_rematerialized.pk == twu_int.pk


@py_test_mark_asyncio
async def test_type_with_uuid():
    class TypeWithUuid(HashModel):
        uuid: uuid.UUID

    item = TypeWithUuid(uuid=uuid.uuid4())

    await item.save()


@py_test_mark_asyncio
async def test_xfix_queries(members, m):
    member1, member2, member3 = members

    result = await m.Member.find(m.Member.first_name.startswith("And")).first()
    assert result.first_name == "Andrew"

    result = await m.Member.find(m.Member.last_name.endswith("ins")).first()
    assert result.first_name == "Andrew"

    result = await m.Member.find(m.Member.last_name.contains("ook")).first()
    assert result.first_name == "Andrew"

    result = await m.Member.find(m.Member.bio % "great*").first()
    assert result.first_name == "Andrew"

    result = await m.Member.find(m.Member.bio % "*rty").first()
    assert result.first_name == "Andrew"

    result = await m.Member.find(m.Member.bio % "*eat*").first()
    assert result.first_name == "Andrew"


@py_test_mark_asyncio
<<<<<<< HEAD
async def test_none():
    class ModelWithNoneDefault(HashModel):
        test: Optional[str] = Field(index=True, default=None)

    class ModelWithStringDefault(HashModel):
        test: Optional[str] = Field(index=True, default="None")

    await Migrator().run()

    a = ModelWithNoneDefault()
    await a.save()
    res = await ModelWithNoneDefault.find(ModelWithNoneDefault.pk == a.pk).first()
    assert res.test is None

    b = ModelWithStringDefault()
    await b.save()
    res = await ModelWithStringDefault.find(ModelWithStringDefault.pk == b.pk).first()
    assert res.test == "None"
=======
async def test_update_validation():
    class TestUpdate(HashModel):
        name: str
        age: int

    await Migrator().run()
    t = TestUpdate(name="steve", age=34)
    await t.save()
    update_dict = dict()
    update_dict["age"] = "cat"

    with pytest.raises(ValidationError):
        await t.update(**update_dict)

    rematerialized = await TestUpdate.find(TestUpdate.pk == t.pk).first()
    assert rematerialized.age == 34
>>>>>>> 75fa4461
<|MERGE_RESOLUTION|>--- conflicted
+++ resolved
@@ -878,7 +878,6 @@
 
 
 @py_test_mark_asyncio
-<<<<<<< HEAD
 async def test_none():
     class ModelWithNoneDefault(HashModel):
         test: Optional[str] = Field(index=True, default=None)
@@ -897,7 +896,8 @@
     await b.save()
     res = await ModelWithStringDefault.find(ModelWithStringDefault.pk == b.pk).first()
     assert res.test == "None"
-=======
+
+
 async def test_update_validation():
     class TestUpdate(HashModel):
         name: str
@@ -913,5 +913,4 @@
         await t.update(**update_dict)
 
     rematerialized = await TestUpdate.find(TestUpdate.pk == t.pk).first()
-    assert rematerialized.age == 34
->>>>>>> 75fa4461
+    assert rematerialized.age == 34