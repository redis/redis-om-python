# type: ignore

import abc
import asyncio
import dataclasses
import datetime
import decimal
import uuid
from collections import namedtuple
from typing import Dict, List, Optional, Set, Union
from unittest import mock

import pytest
import pytest_asyncio
from more_itertools.more import first

from aredis_om import (
    EmbeddedJsonModel,
    Field,
    JsonModel,
    Migrator,
    NotFoundError,
    QueryNotSupportedError,
    RedisModelError,
)

# We need to run this check as sync code (during tests) even in async mode
# because we call it in the top-level module scope.
from redis_om import has_redis_json
from tests._compat import EmailStr, PositiveInt, ValidationError

from .conftest import py_test_mark_asyncio


if not has_redis_json():
    pytestmark = pytest.mark.skip

today = datetime.date.today()


@pytest_asyncio.fixture
async def m(key_prefix, redis):
    class BaseJsonModel(JsonModel, abc.ABC):
        class Meta:
            global_key_prefix = key_prefix

    class Note(EmbeddedJsonModel):
        # TODO: This was going to be a full-text search example, but
        #  we can't index embedded documents for full-text search in
        #  the preview release.
        description: str = Field(index=True)
        created_on: datetime.datetime

    class Address(EmbeddedJsonModel):
        address_line_1: str
        address_line_2: Optional[str] = None
        city: str = Field(index=True)
        state: str
        country: str
        postal_code: str = Field(index=True)
        note: Optional[Note] = None

    class Item(EmbeddedJsonModel):
        price: decimal.Decimal
        name: str = Field(index=True)

    class Order(EmbeddedJsonModel):
        items: List[Item]
        created_on: datetime.datetime

    class Member(BaseJsonModel):
        first_name: str = Field(index=True, case_sensitive=True)
        last_name: str = Field(index=True)
        email: Optional[EmailStr] = Field(index=True, default=None)
        join_date: datetime.date
        age: Optional[PositiveInt] = Field(index=True, default=None)
        bio: Optional[str] = Field(index=True, full_text_search=True, default="")

        # Creates an embedded model.
        address: Address

        # Creates an embedded list of models.
        orders: Optional[List[Order]] = None

    await Migrator().run()

    return namedtuple(
        "Models", ["BaseJsonModel", "Note", "Address", "Item", "Order", "Member"]
    )(BaseJsonModel, Note, Address, Item, Order, Member)


@pytest.fixture()
def address(m):
    try:
        yield m.Address(
            address_line_1="1 Main St.",
            city="Portland",
            state="OR",
            country="USA",
            postal_code="11111",
        )
    except Exception as e:
        raise e


@pytest_asyncio.fixture()
async def members(address, m):
    member1 = m.Member(
        first_name="Andrew",
        last_name="Brookins",
        email="a@example.com",
        age=38,
        join_date=today,
        address=address,
    )

    member2 = m.Member(
        first_name="Kim",
        last_name="Brookins",
        email="k@example.com",
        age=34,
        join_date=today,
        address=address,
    )

    member3 = m.Member(
        first_name="Andrew",
        last_name="Smith",
        email="as@example.com",
        age=100,
        join_date=today,
        address=address,
    )

    await member1.save()
    await member2.save()
    await member3.save()

    yield member1, member2, member3


@py_test_mark_asyncio
async def test_validate_bad_email(address, m):
    # Raises ValidationError as email is malformed
    with pytest.raises(ValidationError):
        m.Member(
            first_name="Andrew",
            last_name="Brookins",
            zipcode="97086",
            join_date=today,
            email="foobarbaz",
        )


@py_test_mark_asyncio
async def test_validate_bad_age(address, m):
    # Raises ValidationError as email is malformed
    with pytest.raises(ValidationError):
        m.Member(
            first_name="Andrew",
            last_name="Brookins",
            zipcode="97086",
            join_date=today,
            email="foo@bar.com",
            address=address,
            age=-5,
        )


@py_test_mark_asyncio
async def test_validates_required_fields(address, m):
    # Raises ValidationError address is required
    with pytest.raises(ValidationError):
        m.Member(
            first_name="Andrew",
            last_name="Brookins",
            zipcode="97086",
            join_date=today,
        )


@py_test_mark_asyncio
async def test_validates_field(address, m):
    # Raises ValidationError: join_date is not a date
    with pytest.raises(ValidationError):
        m.Member(
            first_name="Andrew",
            last_name="Brookins",
            join_date="yesterday",
            address=address,
        )


@py_test_mark_asyncio
async def test_validation_passes(address, m):
    member = m.Member(
        first_name="Andrew",
        last_name="Brookins",
        email="a@example.com",
        join_date=today,
        age=38,
        address=address,
    )
    assert member.first_name == "Andrew"


@py_test_mark_asyncio
async def test_saves_model_and_creates_pk(address, m, redis):
    await Migrator().run()

    member = m.Member(
        first_name="Andrew",
        last_name="Brookins",
        email="a@example.com",
        join_date=today,
        age=38,
        address=address,
    )
    # Save a model instance to Redis
    await member.save()

    member2 = await m.Member.get(member.pk)
    assert member2 == member
    assert member2.address == address


@py_test_mark_asyncio
async def test_all_pks(address, m, redis):
    member = m.Member(
        first_name="Andrew",
        last_name="Brookins",
        email="a@example.com",
        join_date=today,
        age=38,
        address=address,
    )

    await member.save()

    member1 = m.Member(
        first_name="Simon",
        last_name="Prickett",
        email="s@example.com",
        join_date=today,
        age=99,
        address=address,
    )

    await member1.save()

    pk_list = []
    async for pk in await m.Member.all_pks():
        pk_list.append(pk)

    assert sorted(pk_list) == sorted([member.pk, member1.pk])


@py_test_mark_asyncio
async def test_all_pks_with_complex_pks(key_prefix):
    class City(JsonModel):
        name: str

        class Meta:
            global_key_prefix = key_prefix
            model_key_prefix = "city"

    city1 = City(
        pk="ca:on:toronto",
        name="Toronto",
    )

    await city1.save()

    city2 = City(
        pk="ca:qc:montreal",
        name="Montreal",
    )

    await city2.save()

    pk_list = []
    async for pk in await City.all_pks():
        pk_list.append(pk)

    assert sorted(pk_list) == ["ca:on:toronto", "ca:qc:montreal"]


@py_test_mark_asyncio
async def test_delete(address, m, redis):
    member = m.Member(
        first_name="Simon",
        last_name="Prickett",
        email="s@example.com",
        join_date=today,
        age=38,
        address=address,
    )

    await member.save()
    response = await m.Member.delete(member.pk)
    assert response == 1


@py_test_mark_asyncio
async def test_saves_many_implicit_pipeline(address, m):
    member1 = m.Member(
        first_name="Andrew",
        last_name="Brookins",
        email="a@example.com",
        join_date=today,
        address=address,
        age=38,
    )
    member2 = m.Member(
        first_name="Kim",
        last_name="Brookins",
        email="k@example.com",
        join_date=today,
        address=address,
        age=34,
    )
    members = [member1, member2]
    result = await m.Member.add(members)
    assert result == [member1, member2]

    assert await m.Member.get(pk=member1.pk) == member1
    assert await m.Member.get(pk=member2.pk) == member2


@py_test_mark_asyncio
async def test_saves_many_explicit_transaction(address, m):
    member1 = m.Member(
        first_name="Andrew",
        last_name="Brookins",
        email="a@example.com",
        join_date=today,
        address=address,
        age=38,
    )
    member2 = m.Member(
        first_name="Kim",
        last_name="Brookins",
        email="k@example.com",
        join_date=today,
        address=address,
        age=34,
    )
    members = [member1, member2]
    result = await m.Member.add(members)
    assert result == [member1, member2]

    assert await m.Member.get(pk=member1.pk) == member1
    assert await m.Member.get(pk=member2.pk) == member2

    # Test the explicit pipeline path -- here, we add multiple Members
    # using a single Redis transaction, with MULTI/EXEC.
    async with m.Member.db().pipeline(transaction=True) as pipeline:
        await m.Member.add(members, pipeline=pipeline)
        assert result == [member1, member2]
        assert await pipeline.execute() == [True, True]

        assert await m.Member.get(pk=member1.pk) == member1
        assert await m.Member.get(pk=member2.pk) == member2


@py_test_mark_asyncio
async def test_delete_many_implicit_pipeline(address, m):
    member1 = m.Member(
        first_name="Andrew",
        last_name="Brookins",
        email="a@example.com",
        join_date=today,
        address=address,
        age=38,
    )
    member2 = m.Member(
        first_name="Kim",
        last_name="Brookins",
        email="k@example.com",
        join_date=today,
        address=address,
        age=34,
    )
    members = [member1, member2]
    result = await m.Member.add(members)
    assert result == [member1, member2]
    result = await m.Member.delete_many(members)
    assert result == 2
    with pytest.raises(NotFoundError):
        await m.Member.get(pk=member2.pk)


async def save(members):
    for m in members:
        await m.save()
    return members


@py_test_mark_asyncio
async def test_updates_a_model(members, m):
    member1, member2, member3 = await save(members)

    # Update a field directly on the model
    await member1.update(last_name="Apples to oranges")
    member = await m.Member.get(member1.pk)
    assert member.last_name == "Apples to oranges"

    # Update a field in an embedded model
    await member2.update(address__city="Happy Valley")
    member = await m.Member.get(member2.pk)
    assert member.address.city == "Happy Valley"


@py_test_mark_asyncio
async def test_paginate_query(members, m):
    member1, member2, member3 = members
    actual = await m.Member.find().sort_by("age").all(batch_size=1)
    assert actual == [member2, member1, member3]


@py_test_mark_asyncio
async def test_access_result_by_index_cached(members, m):
    member1, member2, member3 = members
    query = m.Member.find().sort_by("age")
    # Load the cache, throw away the result.
    assert query._model_cache == []
    await query.execute()
    assert query._model_cache == [member2, member1, member3]

    # Access an item that should be in the cache.
    with mock.patch.object(query.model, "db") as mock_db:
        assert await query.get_item(0) == member2
        assert not mock_db.called


@py_test_mark_asyncio
async def test_access_result_by_index_not_cached(members, m):
    member1, member2, member3 = members
    query = m.Member.find().sort_by("age")

    # Assert that we don't have any models in the cache yet -- we
    # haven't made any requests of Redis.
    assert query._model_cache == []
    assert await query.get_item(0) == member2
    assert await query.get_item(1) == member1
    assert await query.get_item(2) == member3


@py_test_mark_asyncio
async def test_in_query(members, m):
    member1, member2, member3 = members
    actual = await (
        m.Member.find(m.Member.pk << [member1.pk, member2.pk, member3.pk])
        .sort_by("age")
        .all()
    )
    assert actual == [member2, member1, member3]


@py_test_mark_asyncio
async def test_not_in_query(members, m):
    member1, member2, member3 = members
    actual = await (
        m.Member.find(m.Member.pk >> [member2.pk, member3.pk]).sort_by("age").all()
    )
    assert actual == [member1]


@py_test_mark_asyncio
async def test_update_query(members, m):
    member1, member2, member3 = members
    await m.Member.find(m.Member.pk << [member1.pk, member2.pk, member3.pk]).update(
        first_name="Bobby"
    )
    actual = await (
        m.Member.find(m.Member.pk << [member1.pk, member2.pk, member3.pk])
        .sort_by("age")
        .all()
    )
    assert len(actual) == 3
    assert all([m.first_name == "Bobby" for m in actual])


@py_test_mark_asyncio
async def test_exact_match_queries(members, m):
    member1, member2, member3 = members

    actual = await m.Member.find(m.Member.last_name == "Brookins").sort_by("age").all()
    assert actual == [member2, member1]

    actual = await m.Member.find(
        (m.Member.last_name == "Brookins") & ~(m.Member.first_name == "Andrew")
    ).all()
    assert actual == [member2]

    actual = await m.Member.find(~(m.Member.last_name == "Brookins")).all()
    assert actual == [member3]

    actual = await m.Member.find(m.Member.last_name != "Brookins").all()
    assert actual == [member3]

    actual = await (
        m.Member.find(
            (m.Member.last_name == "Brookins") & (m.Member.first_name == "Andrew")
            | (m.Member.first_name == "Kim")
        )
        .sort_by("age")
        .all()
    )
    assert actual == [member2, member1]

    actual = await m.Member.find(
        m.Member.first_name == "Kim", m.Member.last_name == "Brookins"
    ).all()
    assert actual == [member2]

    actual = (
        await m.Member.find(m.Member.address.city == "Portland").sort_by("age").all()
    )
    assert actual == [member2, member1, member3]


@py_test_mark_asyncio
async def test_recursive_query_expression_resolution(members, m):
    member1, member2, member3 = members

    actual = await (
        m.Member.find(
            (m.Member.last_name == "Brookins")
            | (m.Member.age == 100) & (m.Member.last_name == "Smith")
        )
        .sort_by("age")
        .all()
    )
    assert actual == [member2, member1, member3]


@py_test_mark_asyncio
async def test_recursive_query_field_resolution(members, m):
    member1, _, _ = members
    member1.address.note = m.Note(
        description="Weird house", created_on=datetime.datetime.now()
    )
    await member1.save()
    actual = await m.Member.find(
        m.Member.address.note.description == "Weird house"
    ).all()
    assert actual == [member1]

    member1.orders = [
        m.Order(
            items=[m.Item(price=10.99, name="Ball")],
            total=10.99,
            created_on=datetime.datetime.now(),
        )
    ]
    await member1.save()
    actual = await m.Member.find(m.Member.orders.items.name == "Ball").all()
    assert actual == [member1]
    assert actual[0].orders[0].items[0].name == "Ball"


@py_test_mark_asyncio
async def test_full_text_search(members, m):
    member1, member2, _ = members
    await member1.update(bio="Hates sunsets, likes beaches")
    await member2.update(bio="Hates beaches, likes forests")

    actual = await m.Member.find(m.Member.bio % "beaches").sort_by("age").all()
    assert actual == [member2, member1]

    actual = await m.Member.find(m.Member.bio % "forests").all()
    assert actual == [member2]


@py_test_mark_asyncio
async def test_tag_queries_boolean_logic(members, m):
    member1, member2, member3 = members

    actual = (
        await m.Member.find(
            (m.Member.first_name == "Andrew") & (m.Member.last_name == "Brookins")
            | (m.Member.last_name == "Smith")
        )
        .sort_by("age")
        .all()
    )
    assert actual == [member1, member3]


@py_test_mark_asyncio
async def test_tag_queries_punctuation(address, m):
    member1 = m.Member(
        first_name="Andrew, the Michael",
        last_name="St. Brookins-on-Pier",
        email="a|b@example.com",  # NOTE: This string uses the TAG field separator.
        age=38,
        join_date=today,
        address=address,
    )
    await member1.save()

    member2 = m.Member(
        first_name="Bob",
        last_name="the Villain",
        email="a|villain@example.com",  # NOTE: This string uses the TAG field separator.
        age=38,
        join_date=today,
        address=address,
    )
    await member2.save()

    assert (
        await m.Member.find(m.Member.first_name == "Andrew, the Michael").first()
        == member1
    )
    assert (
        await m.Member.find(m.Member.last_name == "St. Brookins-on-Pier").first()
        == member1
    )

    # Notice that when we index and query multiple values that use the internal
    # TAG separator for single-value exact-match fields, like an indexed string,
    # the queries will succeed. We apply a workaround that queries for the union
    # of the two values separated by the tag separator.
    assert await m.Member.find(m.Member.email == "a|b@example.com").all() == [member1]
    assert await m.Member.find(m.Member.email == "a|villain@example.com").all() == [
        member2
    ]


@py_test_mark_asyncio
async def test_tag_queries_negation(members, m):
    member1, member2, member3 = members

    """
           ┌first_name
     NOT EQ┤
           └Andrew

    """
    query = m.Member.find(~(m.Member.first_name == "Andrew"))
    assert await query.all() == [member2]

    """
               ┌first_name
        ┌NOT EQ┤
        |      └Andrew
     AND┤
        |  ┌last_name
        └EQ┤
           └Brookins

    """
    query = m.Member.find(
        ~(m.Member.first_name == "Andrew") & (m.Member.last_name == "Brookins")
    )
    assert await query.all() == [member2]

    """
               ┌first_name
        ┌NOT EQ┤
        |      └Andrew
     AND┤
        |     ┌last_name
        |  ┌EQ┤
        |  |  └Brookins
        └OR┤
           |  ┌last_name
           └EQ┤
              └Smith
    """
    query = m.Member.find(
        ~(m.Member.first_name == "Andrew")
        & ((m.Member.last_name == "Brookins") | (m.Member.last_name == "Smith"))
    )
    assert await query.all() == [member2]

    """
                  ┌first_name
           ┌NOT EQ┤
           |      └Andrew
       ┌AND┤
       |   |  ┌last_name
       |   └EQ┤
       |      └Brookins
     OR┤
       |  ┌last_name
       └EQ┤
          └Smith
    """
    query = m.Member.find(
        ~(m.Member.first_name == "Andrew") & (m.Member.last_name == "Brookins")
        | (m.Member.last_name == "Smith")
    )
    assert await query.sort_by("age").all() == [member2, member3]

    actual = await m.Member.find(
        (m.Member.first_name == "Andrew") & ~(m.Member.last_name == "Brookins")
    ).all()
    assert actual == [member3]


@py_test_mark_asyncio
async def test_numeric_queries(members, m):
    member1, member2, member3 = members

    actual = await m.Member.find(m.Member.age == 34).all()
    assert actual == [member2]

    actual = await m.Member.find(m.Member.age > 34).sort_by("age").all()
    assert actual == [member1, member3]

    actual = await m.Member.find(m.Member.age < 35).all()
    assert actual == [member2]

    actual = await m.Member.find(m.Member.age <= 34).all()
    assert actual == [member2]

    actual = await m.Member.find(m.Member.age >= 100).all()
    assert actual == [member3]

    actual = await m.Member.find(~(m.Member.age == 100)).sort_by("age").all()
    assert actual == [member2, member1]

    actual = (
        await m.Member.find(m.Member.age > 30, m.Member.age < 40).sort_by("age").all()
    )
    assert actual == [member2, member1]

    actual = await m.Member.find(m.Member.age != 34).sort_by("age").all()
    assert actual == [member1, member3]


@py_test_mark_asyncio
async def test_sorting(members, m):
    member1, member2, member3 = members

    actual = await m.Member.find(m.Member.age > 34).sort_by("age").all()
    assert actual == [member1, member3]

    actual = await m.Member.find(m.Member.age > 34).sort_by("-age").all()
    assert actual == [member3, member1]

    with pytest.raises(QueryNotSupportedError):
        # This field does not exist.
        await m.Member.find().sort_by("not-a-real-field").all()

    with pytest.raises(QueryNotSupportedError):
        # This field is not sortable.
        await m.Member.find().sort_by("join_date").all()


@py_test_mark_asyncio
async def test_case_sensitive(members, m):
    member1, member2, member3 = members

    actual = await m.Member.find(m.Member.first_name == "Andrew").all()
    assert actual == [member1, member3]

    actual = await m.Member.find(m.Member.first_name == "andrew").all()
    assert actual == []


@py_test_mark_asyncio
async def test_not_found(m):
    with pytest.raises(NotFoundError):
        # This ID does not exist.
        await m.Member.get(1000)


@py_test_mark_asyncio
async def test_list_field_limitations(m, redis):
    with pytest.raises(RedisModelError):

        class SortableTarotWitch(m.BaseJsonModel):
            # We support indexing lists of strings for quality and membership
            # queries. Sorting is not supported, but is planned.
            tarot_cards: List[str] = Field(index=True, sortable=True)

    with pytest.raises(RedisModelError):

        class SortableFullTextSearchAlchemicalWitch(m.BaseJsonModel):
            # We don't support indexing a list of strings for full-text search
            # queries. Support for this feature is not planned.
            potions: List[str] = Field(index=True, full_text_search=True)

    with pytest.raises(RedisModelError):

        class NumerologyWitch(m.BaseJsonModel):
            # We don't support indexing a list of numbers. Support for this
            # feature is To Be Determined.
            lucky_numbers: List[int] = Field(index=True)

    with pytest.raises(RedisModelError):

        class ReadingWithPrice(EmbeddedJsonModel):
            gold_coins_charged: int = Field(index=True)

        class TarotWitchWhoCharges(m.BaseJsonModel):
            tarot_cards: List[str] = Field(index=True)

            # The preview release does not support indexing numeric fields on models
            # found within a list or tuple. This is the same limitation that stops
            # us from indexing plain lists (or tuples) containing numeric values.
            # The fate of this feature is To Be Determined.
            readings: List[ReadingWithPrice]

    class TarotWitch(m.BaseJsonModel):
        # We support indexing lists of strings for quality and membership
        # queries. Sorting is not supported, but is planned.
        tarot_cards: List[str] = Field(index=True)

    # We need to import and run this manually because we defined
    # our model classes within a function that runs after the test
    # suite's migrator has already looked for migrations to run.
    await Migrator().run()

    witch = TarotWitch(tarot_cards=["death"])
    await witch.save()
    actual = await TarotWitch.find(TarotWitch.tarot_cards << "death").all()
    assert actual == [witch]


@py_test_mark_asyncio
async def test_allows_dataclasses(m):
    @dataclasses.dataclass
    class Address:
        address_line_1: str

    class ValidMember(m.BaseJsonModel):
        address: Address

    address = Address(address_line_1="hey")
    member = ValidMember(address=address)
    await member.save()

    member2 = await ValidMember.get(member.pk)
    assert member2 == member
    assert member2.address.address_line_1 == "hey"


@py_test_mark_asyncio
async def test_allows_and_serializes_dicts(m):
    class ValidMember(m.BaseJsonModel):
        address: Dict[str, str]

    member = ValidMember(address={"address_line_1": "hey"})
    await member.save()

    member2 = await ValidMember.get(member.pk)
    assert member2 == member
    assert member2.address["address_line_1"] == "hey"


@py_test_mark_asyncio
async def test_allows_and_serializes_sets(m):
    class ValidMember(m.BaseJsonModel):
        friend_ids: Set[int]

    member = ValidMember(friend_ids={1, 2})
    await member.save()

    member2 = await ValidMember.get(member.pk)
    assert member2 == member
    assert member2.friend_ids == {1, 2}


@py_test_mark_asyncio
async def test_allows_and_serializes_lists(m):
    class ValidMember(m.BaseJsonModel):
        friend_ids: List[int]

    member = ValidMember(friend_ids=[1, 2])
    await member.save()

    member2 = await ValidMember.get(member.pk)
    assert member2 == member
    assert member2.friend_ids == [1, 2]


@py_test_mark_asyncio
async def test_schema(m, key_prefix):
    # We need to build the key prefix because it will differ based on whether
    # these tests were copied into the tests_sync folder and unasynce'd.
    key_prefix = m.Member.make_key(m.Member._meta.primary_key_pattern.format(pk=""))
    assert m.Member.redisearch_schema() == (
        f"ON JSON PREFIX 1 {key_prefix} SCHEMA "
        "$.pk AS pk TAG SEPARATOR | "
        "$.first_name AS first_name TAG SEPARATOR | CASESENSITIVE "
        "$.last_name AS last_name TAG SEPARATOR | "
        "$.email AS email TAG SEPARATOR |  "
        "$.age AS age NUMERIC "
        "$.bio AS bio TAG SEPARATOR | "
        "$.bio AS bio_fts TEXT "
        "$.address.pk AS address_pk TAG SEPARATOR | "
        "$.address.city AS address_city TAG SEPARATOR | "
        "$.address.postal_code AS address_postal_code TAG SEPARATOR | "
        "$.address.note.pk AS address_note_pk TAG SEPARATOR | "
        "$.address.note.description AS address_note_description TAG SEPARATOR | "
        "$.orders[*].pk AS orders_pk TAG SEPARATOR | "
        "$.orders[*].items[*].pk AS orders_items_pk TAG SEPARATOR | "
        "$.orders[*].items[*].name AS orders_items_name TAG SEPARATOR |"
    )


@py_test_mark_asyncio
async def test_count(members, m):
    # member1, member2, member3 = members
    actual_count = await m.Member.find(
        (m.Member.first_name == "Andrew") & (m.Member.last_name == "Brookins")
        | (m.Member.last_name == "Smith")
    ).count()
    assert actual_count == 2

    actual_count = await m.Member.find(
        m.Member.first_name == "Kim", m.Member.last_name == "Brookins"
    ).count()
    assert actual_count == 1


@py_test_mark_asyncio
async def test_type_with_union(members, m):
    class TypeWithUnion(m.BaseJsonModel):
        field: Union[str, int]

    twu_str = TypeWithUnion(field="hello world")
    res = await twu_str.save()
    assert res.pk == twu_str.pk
    twu_str_rematerialized = await TypeWithUnion.get(twu_str.pk)
    assert (
        isinstance(twu_str_rematerialized.field, str)
        and twu_str_rematerialized.pk == twu_str.pk
    )

    twu_int = TypeWithUnion(field=42)
    await twu_int.save()
    twu_int_rematerialized = await TypeWithUnion.get(twu_int.pk)
    assert (
        isinstance(twu_int_rematerialized.field, int)
        and twu_int_rematerialized.pk == twu_int.pk
    )


@py_test_mark_asyncio
async def test_type_with_uuid():
    class TypeWithUuid(JsonModel):
        uuid: uuid.UUID

    item = TypeWithUuid(uuid=uuid.uuid4())

    await item.save()


@py_test_mark_asyncio
async def test_xfix_queries(m):
    await m.Member(
        first_name="Steve",
        last_name="Lorello",
        email="s@example.com",
        join_date=today,
        bio="Steve is a two-bit hacker who loves Redis.",
        address=m.Address(
            address_line_1="42 foo bar lane",
            city="Satellite Beach",
            state="FL",
            country="USA",
            postal_code="32999",
        ),
        age=34,
    ).save()

    result = await m.Member.find(
        m.Member.first_name.startswith("Ste") and m.Member.first_name == "Steve"
    ).first()
    assert result.first_name == "Steve"

    result = await m.Member.find(
        m.Member.last_name.endswith("llo") and m.Member.first_name == "Steve"
    ).first()
    assert result.first_name == "Steve"

    result = await m.Member.find(
        m.Member.address.city.contains("llite") and m.Member.first_name == "Steve"
    ).first()
    assert result.first_name == "Steve"

    result = await m.Member.find(
        m.Member.bio % "tw*" and m.Member.first_name == "Steve"
    ).first()
    assert result.first_name == "Steve"

    result = await m.Member.find(
        m.Member.bio % "*cker" and m.Member.first_name == "Steve"
    ).first()
    assert result.first_name == "Steve"

    result = await m.Member.find(
        m.Member.bio % "*ack*" and m.Member.first_name == "Steve"
    ).first()
    assert result.first_name == "Steve"


@py_test_mark_asyncio
async def test_none():
    class ModelWithNoneDefault(JsonModel):
        test: Optional[str] = Field(index=True, default=None)

    class ModelWithStringDefault(JsonModel):
        test: Optional[str] = Field(index=True, default="None")

    await Migrator().run()

    a = ModelWithNoneDefault()
    await a.save()
    res = await ModelWithNoneDefault.find(ModelWithNoneDefault.pk == a.pk).first()
    assert res.test is None

    b = ModelWithStringDefault()
    await b.save()
    res = await ModelWithStringDefault.find(ModelWithStringDefault.pk == b.pk).first()
    assert res.test == "None"


@py_test_mark_asyncio
async def test_update_validation():
    class Embedded(EmbeddedJsonModel):
        price: float
        name: str = Field(index=True)

    class TestUpdatesClass(JsonModel):
        name: str
        age: int
        embedded: Embedded

    await Migrator().run()
    embedded = Embedded(price=3.14, name="foo")
    t = TestUpdatesClass(name="str", age=42, embedded=embedded)
    await t.save()

    update_dict = dict()
    update_dict["age"] = "foo"
    with pytest.raises(ValidationError):
        await t.update(**update_dict)

    t.age = 42
    update_dict.clear()
    update_dict["embedded"] = "hello"
    with pytest.raises(ValidationError):
        await t.update(**update_dict)

    rematerialized = await TestUpdatesClass.find(TestUpdatesClass.pk == t.pk).first()
    assert rematerialized.age == 42


@py_test_mark_asyncio
async def test_model_with_dict():
    class EmbeddedJsonModelWithDict(EmbeddedJsonModel):
        dict: Dict

    class ModelWithDict(JsonModel):
        embedded_model: EmbeddedJsonModelWithDict
        info: Dict

    await Migrator().run()
    d = dict()
    inner_dict = dict()
    d["foo"] = "bar"
    inner_dict["bar"] = "foo"
    embedded_model = EmbeddedJsonModelWithDict(dict=inner_dict)
    item = ModelWithDict(info=d, embedded_model=embedded_model)
    await item.save()

    rematerialized = await ModelWithDict.find(ModelWithDict.pk == item.pk).first()
    assert rematerialized.pk == item.pk
    assert rematerialized.info["foo"] == "bar"
    assert rematerialized.embedded_model.dict["bar"] == "foo"


@py_test_mark_asyncio
async def test_boolean():
    class Example(JsonModel):
        b: bool = Field(index=True)
        d: datetime.date = Field(index=True)
        name: str = Field(index=True)

    await Migrator().run()

    ex = Example(b=True, name="steve", d=datetime.date.today())
    exFalse = Example(b=False, name="foo", d=datetime.date.today())
    await ex.save()
    await exFalse.save()
    res = await Example.find(Example.b == True).first()
    assert res.name == "steve"

    res = await Example.find(Example.b == False).first()
    assert res.name == "foo"

    res = await Example.find(Example.d == ex.d and Example.b == True).first()
    assert res.name == ex.name


@py_test_mark_asyncio
async def test_int_pk():
    class ModelWithIntPk(JsonModel):
        my_id: int = Field(index=True, primary_key=True)

    await Migrator().run()
    await ModelWithIntPk(my_id=42).save()

    m = await ModelWithIntPk.find(ModelWithIntPk.my_id == 42).first()
    assert m.my_id == 42


@py_test_mark_asyncio
async def test_pagination():
    class Test(JsonModel):
        id: str = Field(primary_key=True, index=True)
        num: int = Field(sortable=True, index=True)

        @classmethod
        async def get_page(cls, offset, limit):
            return await cls.find().sort_by("num").page(limit=limit, offset=offset)

    await Migrator().run()

    pipe = Test.Meta.database.pipeline()
    for i in range(0, 1000):
        await Test(num=i, id=str(i)).save(pipeline=pipe)

    await pipe.execute()
    res = await Test.get_page(100, 100)
    assert len(res) == 100
    assert res[0].num == 100
    res = await Test.get_page(10, 30)
    assert len(res) == 30
    assert res[0].num == 10


@py_test_mark_asyncio
async def test_literals():
    from typing import Literal

    class TestLiterals(JsonModel):
        flavor: Literal["apple", "pumpkin"] = Field(index=True, default="apple")

    schema = TestLiterals.redisearch_schema()

    key_prefix = TestLiterals.make_key(
        TestLiterals._meta.primary_key_pattern.format(pk="")
    )
    assert schema == (
        f"ON JSON PREFIX 1 {key_prefix} SCHEMA $.pk AS pk TAG SEPARATOR | "
        "$.flavor AS flavor TAG SEPARATOR |"
    )
    await Migrator().run()
    item = TestLiterals(flavor="pumpkin")
    await item.save()
    rematerialized = await TestLiterals.find(TestLiterals.flavor == "pumpkin").first()
    assert rematerialized.pk == item.pk


@py_test_mark_asyncio
<<<<<<< HEAD
async def test_child_class_expression_proxy():
    # https://github.com/redis/redis-om-python/issues/669 seeing weird issue with child classes initalizing all their undefined members as ExpressionProxies
    class Model(JsonModel):
        first_name: str
        last_name: str
        age: int = Field(default=18)
        bio: Optional[str] = Field(default=None)

    class Child(Model):
        is_new: bool = Field(default=True)

    await Migrator().run()
    m = Child(first_name="Steve", last_name="Lorello")
    await m.save()
    print(m.age)
    assert m.age == 18

    rematerialized = await Child.find(Child.pk == m.pk).first()

    assert rematerialized.age == 18
    assert rematerialized.age != 19
    assert rematerialized.bio is None
=======
async def test_merged_model_error():
    class Player(EmbeddedJsonModel):
        username: str = Field(index=True)

    class Game(JsonModel):
        player1: Optional[Player]
        player2: Optional[Player]

    q = Game.find(
        (Game.player1.username == "username") | (Game.player2.username == "username")
    )
    print(q.query)
    assert q.query == "(@player1_username:{username})| (@player2_username:{username})"
>>>>>>> d0e3a68a
<|MERGE_RESOLUTION|>--- conflicted
+++ resolved
@@ -1160,8 +1160,6 @@
     assert rematerialized.pk == item.pk
 
 
-@py_test_mark_asyncio
-<<<<<<< HEAD
 async def test_child_class_expression_proxy():
     # https://github.com/redis/redis-om-python/issues/669 seeing weird issue with child classes initalizing all their undefined members as ExpressionProxies
     class Model(JsonModel):
@@ -1184,7 +1182,7 @@
     assert rematerialized.age == 18
     assert rematerialized.age != 19
     assert rematerialized.bio is None
-=======
+
 async def test_merged_model_error():
     class Player(EmbeddedJsonModel):
         username: str = Field(index=True)
@@ -1198,4 +1196,3 @@
     )
     print(q.query)
     assert q.query == "(@player1_username:{username})| (@player2_username:{username})"
->>>>>>> d0e3a68a
