--- conflicted
+++ resolved
@@ -1160,7 +1160,7 @@
     assert rematerialized.pk == item.pk
 
 
-<<<<<<< HEAD
+
 @py_test_mark_asyncio
 async def test_two_false_pks():
     from pydantic_core import PydanticUndefined as Undefined
@@ -1172,7 +1172,6 @@
     SomeModel(field1="foo", field2="bar")
 
 @py_test_mark_asyncio
-=======
 async def test_child_class_expression_proxy():
     # https://github.com/redis/redis-om-python/issues/669 seeing weird issue with child classes initalizing all their undefined members as ExpressionProxies
     class Model(JsonModel):
@@ -1196,7 +1195,7 @@
     assert rematerialized.age != 19
     assert rematerialized.bio is None
 
->>>>>>> 758d9c7d
+@py_test_mark_asyncio
 async def test_merged_model_error():
     class Player(EmbeddedJsonModel):
         username: str = Field(index=True)
