--- conflicted
+++ resolved
@@ -1160,7 +1160,6 @@
 
 
 @py_test_mark_asyncio
-<<<<<<< HEAD
 async def test_two_false_pks():
     from pydantic_core import PydanticUndefined as Undefined
 
@@ -1169,7 +1168,8 @@
         field2: str = Field(index=True, primary_key=Undefined)
 
     SomeModel(field1="foo", field2="bar")
-=======
+
+@py_test_mark_asyncio
 async def test_merged_model_error():
     class Player(EmbeddedJsonModel):
         username: str = Field(index=True)
@@ -1182,5 +1182,4 @@
         (Game.player1.username == "username") | (Game.player2.username == "username")
     )
     print(q.query)
-    assert q.query == "(@player1_username:{username})| (@player2_username:{username})"
->>>>>>> d0e3a68a
+    assert q.query == "(@player1_username:{username})| (@player2_username:{username})"