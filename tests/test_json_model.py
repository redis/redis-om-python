--- conflicted
+++ resolved
@@ -973,12 +973,11 @@
     assert result.first_name == "Steve"
 
 
-<<<<<<< HEAD
-
 @py_test_mark_asyncio
 async def test_model_with_dict():
     class EmbeddedJsonModelWithDict(EmbeddedJsonModel):
         dict: Dict
+
     class ModelWithDict(JsonModel):
         embedded_model: EmbeddedJsonModelWithDict
         info: Dict
@@ -987,16 +986,17 @@
     d = dict()
     inner_dict = dict()
     d["foo"] = "bar"
-    inner_dict['bar']='foo'
+    inner_dict["bar"] = "foo"
     embedded_model = EmbeddedJsonModelWithDict(dict=inner_dict)
     item = ModelWithDict(info=d, embedded_model=embedded_model)
     await item.save()
 
     rematerialized = await ModelWithDict.find(ModelWithDict.pk == item.pk).first()
     assert rematerialized.pk == item.pk
-    assert rematerialized.info['foo'] == 'bar'
-    assert rematerialized.embedded_model.dict['bar'] == 'foo'
-=======
+    assert rematerialized.info["foo"] == "bar"
+    assert rematerialized.embedded_model.dict["bar"] == "foo"
+
+
 @py_test_mark_asyncio
 async def test_boolean():
     class Example(JsonModel):
@@ -1017,5 +1017,4 @@
     assert res.name == "foo"
 
     res = await Example.find(Example.d == ex.d and Example.b == True).first()
-    assert res.name == ex.name
->>>>>>> 5ccec373
+    assert res.name == ex.name