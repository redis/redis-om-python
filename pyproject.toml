--- conflicted
+++ resolved
@@ -1,26 +1,25 @@
 [tool.poetry]
 name = "redis-om"
-<<<<<<< HEAD
-version = "0.1.0"
-description = "A high-level library containing useful Redis abstractions and tools, like an ORM and leaderboard."
-authors = ["Andrew Brookins <andrew.brookins@redislabs.com>"]
-license = "MIT"
-build = "build.py"
-=======
-version = "0.0.10"
+version = "0.0.11"
 description = "A high-level library containing useful Redis abstractions and tools, like an ORM and leaderboard."
 authors = ["Andrew Brookins <andrew.brookins@redis.com>"]
 maintainers = ["Andrew Brookins <andrew.brookins@redis.com>"]
 license = "BSD-3-Clause"
 readme = "README.md"
 repository = "https://github.com/redis-developer/redis-om-python"
+packages = [
+    { "include" = "aredis_om" },
+    { "include" = "redis_om" },
+]
 classifiers = [
     "Development Status :: 3 - Alpha",
     "Intended Audience :: Developers",
-    "Topic :: Database :: Front-Ends"
+    "Topic :: Database :: Front-Ends",
 ]
-include=["docs/*", "images/*"]
->>>>>>> 1e369e33
+include=[
+    "docs/*",
+    "images/*",
+]
 
 [tool.poetry.dependencies]
 python = "^3.7"
@@ -47,13 +46,8 @@
 coverage = "^6.0.2"
 pytest-cov = "^3.0.0"
 pytest-xdist = "^2.4.0"
-<<<<<<< HEAD
 unasync = "^0.5.0"
 pytest-asyncio = "^0.16.0"
-
-[tool.poetry.scripts]
-migrate = "redis_om.orm.cli.migrate:migrate"
-=======
 twine = "^3.4.2"
 email-validator = "^1.1.3"
 tox = "^3.24.4"
@@ -61,7 +55,6 @@
 
 [tool.poetry.scripts]
 migrate = "redis_om.model.cli.migrate:migrate"
->>>>>>> 1e369e33
 
 [build-system]
 requires = ["poetry-core>=1.0.0"]
