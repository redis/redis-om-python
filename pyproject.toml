[tool.poetry]
name = "redis-om"
version = "0.3.2"
description = "Object mappings, and more, for Redis."
authors = ["Redis OSS <oss@redis.com>"]
maintainers = ["Redis OSS <oss@redis.com>"]
license = "BSD-3-Clause"
readme = "README.md"
repository = "https://github.com/redis/redis-om-python"
packages = [
    { "include" = "aredis_om" },
]
classifiers = [
    "Development Status :: 3 - Alpha",
    "Environment :: Console",
    "Intended Audience :: Developers",
    "Operating System :: OS Independent",
    "Topic :: Database",
    'License :: OSI Approved :: BSD License',
    'Programming Language :: Python :: 3.8',
    'Programming Language :: Python :: 3.9',
    'Programming Language :: Python :: 3.10',
    'Programming Language :: Python :: 3.11',
    'Programming Language :: Python :: 3.12',
    'Programming Language :: Python',
]
include=[
    "docs/*",
    "images/*",
    "redis_om/**/*",
]

[tool.poetry.urls]
"Code" = "https://github.com/redis/redis-om-python"
"Issue tracker" = "https://github.com/redis/redis-om-python/issues"

[tool.poetry.dependencies]
python = ">=3.8,<4.0"
redis = { version = ">=3.5.3,<6.0.0", extras = ["hiredis"] } 
pydantic = ">=1.10.2,<3.0.0"
click = "^8.0.1"
types-redis = ">=3.5.9,<5.0.0"
python-ulid = "^1.0.3"
typing-extensions = "^4.4.0"
<<<<<<< HEAD
=======
hiredis = ">=2.2.3,<4.0.0"
>>>>>>> c5068e56
more-itertools = ">=8.14,<11.0"
setuptools = {version = ">=70.0,<73.0", markers = "python_version >= '3.12'"}

[tool.poetry.dev-dependencies]
mypy = "^1.9.0"
pytest = "^8.0.2"
ipdb = "^0.13.9"
black = "^24.2"
isort = "^5.9.3"
flake8 = "^5.0.4"
bandit = "^1.7.4"
coverage = "^7.1"
pytest-cov = "^5.0.0"
pytest-xdist = "^3.1.0"
unasync = "^0.6.0"
pytest-asyncio = "^0.23.5"
email-validator = "^2.0.0"
tox = "^4.14.1"
tox-pyenv = "^1.1.0"

[tool.poetry.scripts]
migrate = "redis_om.model.cli.migrate:migrate"

[build-system]
requires = ["poetry-core>=1.0.0"]
build-backend = "poetry.core.masonry.api"


<|MERGE_RESOLUTION|>--- conflicted
+++ resolved
@@ -42,10 +42,6 @@
 types-redis = ">=3.5.9,<5.0.0"
 python-ulid = "^1.0.3"
 typing-extensions = "^4.4.0"
-<<<<<<< HEAD
-=======
-hiredis = ">=2.2.3,<4.0.0"
->>>>>>> c5068e56
 more-itertools = ">=8.14,<11.0"
 setuptools = {version = ">=70.0,<73.0", markers = "python_version >= '3.12'"}
 
