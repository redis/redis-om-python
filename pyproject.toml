[tool.poetry]
name = "redis-om"
<<<<<<< HEAD
version = "0.2.0"
=======
version = "0.1.3"
>>>>>>> b12b4324
description = "Object mappings, and more, for Redis."
authors = ["Redis OSS <oss@redis.com>"]
maintainers = ["Redis OSS <oss@redis.com>"]
license = "BSD-3-Clause"
readme = "README.md"
repository = "https://github.com/redis/redis-om-python"
packages = [
    { "include" = "aredis_om" },
]
classifiers = [
    "Development Status :: 3 - Alpha",
    "Environment :: Console",
    "Intended Audience :: Developers",
    "Operating System :: OS Independent",
    "Topic :: Database",
    'License :: OSI Approved :: BSD License',
    'Programming Language :: Python :: 3.7',
    'Programming Language :: Python :: 3.8',
    'Programming Language :: Python :: 3.9',
    'Programming Language :: Python :: 3.10',
    'Programming Language :: Python :: 3.11',
    'Programming Language :: Python',
]
include=[
    "docs/*",
    "images/*",
    "redis_om/**/*",
]

[tool.poetry.urls]
"Code" = "https://github.com/redis/redis-om-python"
"Issue tracker" = "https://github.com/redis/redis-om-python/issues"

[tool.poetry.dependencies]
python = ">=3.7,<4.0"
redis = ">=3.5.3,<5.0.0"
pydantic = "^1.10.2"
click = "^8.0.1"
types-redis = ">=3.5.9,<5.0.0"
python-ulid = "^1.0.3"
typing-extensions = "^4.4.0"
hiredis = "^2.2.3"
more-itertools = ">=8.14,<10.0"

[tool.poetry.dev-dependencies]
mypy = "^0.982"
pytest = "^7.1.3"
ipdb = "^0.13.9"
black = "^23.1"
isort = "^5.9.3"
flake8 = "^5.0.4"
bandit = "^1.7.4"
coverage = "^7.1"
pytest-cov = "^4.0.0"
pytest-xdist = "^3.1.0"
unasync = "^0.5.0"
pytest-asyncio = "^0.20.3"
email-validator = "^1.3.0"
tox = "^3.26.0"
tox-pyenv = "^1.1.0"

[tool.poetry.scripts]
migrate = "redis_om.model.cli.migrate:migrate"

[build-system]
requires = ["poetry-core>=1.0.0"]
build-backend = "poetry.core.masonry.api"<|MERGE_RESOLUTION|>--- conflicted
+++ resolved
@@ -1,10 +1,6 @@
 [tool.poetry]
 name = "redis-om"
-<<<<<<< HEAD
 version = "0.2.0"
-=======
-version = "0.1.3"
->>>>>>> b12b4324
 description = "Object mappings, and more, for Redis."
 authors = ["Redis OSS <oss@redis.com>"]
 maintainers = ["Redis OSS <oss@redis.com>"]
