--- conflicted
+++ resolved
@@ -53,6 +53,7 @@
 from .render_tree import render_tree
 from .token_escaper import TokenEscaper
 
+
 model_registry = {}
 _T = TypeVar("_T")
 Model = TypeVar("Model", bound="RedisModel")
@@ -170,7 +171,7 @@
 
 
 def decode_redis_value(
-        obj: Union[List[bytes], Dict[bytes, bytes], bytes], encoding: str
+    obj: Union[List[bytes], Dict[bytes, bytes], bytes], encoding: str
 ) -> Union[List[str], Dict[str, str], str]:
     """Decode a binary-encoded Redis hash into the specified encoding."""
     if isinstance(obj, list):
@@ -187,7 +188,7 @@
 def remove_prefix(value: str, prefix: str) -> str:
     """Remove a prefix from a string."""
     if value.startswith(prefix):
-        value = value[len(prefix):]  # noqa: E203
+        value = value[len(prefix) :]  # noqa: E203
     return value
 
 
@@ -196,7 +197,7 @@
 
 
 def verify_pipeline_response(
-        response: List[Union[bytes, str]], expected_responses: int = 0
+    response: List[Union[bytes, str]], expected_responses: int = 0
 ):
     # TODO: More generic pipeline verification here (what else is possible?),
     #  plus hash and JSON-specific verifications in separate functions.
@@ -414,15 +415,15 @@
 
 class FindQuery:
     def __init__(
-            self,
-            expressions: Sequence[ExpressionOrNegated],
-            model: Type["RedisModel"],
-            knn: Optional[KNNExpression] = None,
-            offset: int = 0,
-            limit: Optional[int] = None,
-            page_size: int = DEFAULT_PAGE_SIZE,
-            sort_fields: Optional[List[str]] = None,
-            nocontent: bool = False,
+        self,
+        expressions: Sequence[ExpressionOrNegated],
+        model: Type["RedisModel"],
+        knn: Optional[KNNExpression] = None,
+        offset: int = 0,
+        limit: Optional[int] = None,
+        page_size: int = DEFAULT_PAGE_SIZE,
+        sort_fields: Optional[List[str]] = None,
+        nocontent: bool = False,
     ):
         if not has_redisearch(model.db()):
             raise RedisModelError(
@@ -499,10 +500,10 @@
         self._query = self.resolve_redisearch_query(self.expression)
         if self.knn:
             self._query = (
-                              self._query
-                              if self._query.startswith("(") or self._query == "*"
-                              else f"({self._query})"
-                          ) + f"=>[{self.knn}]"
+                self._query
+                if self._query.startswith("(") or self._query == "*"
+                else f"({self._query})"
+            ) + f"=>[{self.knn}]"
         return self._query
 
     @property
@@ -623,13 +624,13 @@
 
     @classmethod
     def resolve_value(
-            cls,
-            field_name: str,
-            field_type: RediSearchFieldTypes,
-            field_info: PydanticFieldInfo,
-            op: Operators,
-            value: Any,
-            parents: List[Tuple[str, "RedisModel"]],
+        cls,
+        field_name: str,
+        field_type: RediSearchFieldTypes,
+        field_info: PydanticFieldInfo,
+        op: Operators,
+        value: Any,
+        parents: List[Tuple[str, "RedisModel"]],
     ) -> str:
         if parents:
             prefix = "_".join([p[0] for p in parents])
@@ -799,7 +800,7 @@
             return "*"
 
         if isinstance(expression.left, Expression) or isinstance(
-                expression.left, NegatedExpression
+            expression.left, NegatedExpression
         ):
             result += f"({cls.resolve_redisearch_query(expression.left)})"
         elif isinstance(expression.left, ModelField):
@@ -1075,11 +1076,11 @@
 
 
 def __dataclass_transform__(
-        *,
-        eq_default: bool = True,
-        order_default: bool = False,
-        kw_only_default: bool = False,
-        field_descriptors: Tuple[Union[type, Callable[..., Any]], ...] = (()),
+    *,
+    eq_default: bool = True,
+    order_default: bool = False,
+    kw_only_default: bool = False,
+    field_descriptors: Tuple[Union[type, Callable[..., Any]], ...] = (()),
 ) -> Callable[[_T], _T]:
     return lambda a: a
 
@@ -1103,10 +1104,10 @@
 
 class RelationshipInfo(Representation):
     def __init__(
-            self,
-            *,
-            back_populates: Optional[str] = None,
-            link_model: Optional[Any] = None,
+        self,
+        *,
+        back_populates: Optional[str] = None,
+        link_model: Optional[Any] = None,
     ) -> None:
         self.back_populates = back_populates
         self.link_model = link_model
@@ -1146,11 +1147,11 @@
 
     @staticmethod
     def flat(
-            type: TYPE,
-            dimension: int,
-            distance_metric: DISTANCE_METRIC,
-            initial_cap: Optional[int] = None,
-            block_size: Optional[int] = None,
+        type: TYPE,
+        dimension: int,
+        distance_metric: DISTANCE_METRIC,
+        initial_cap: Optional[int] = None,
+        block_size: Optional[int] = None,
     ):
         return VectorFieldOptions(
             algorithm=VectorFieldOptions.ALGORITHM.FLAT,
@@ -1163,14 +1164,14 @@
 
     @staticmethod
     def hnsw(
-            type: TYPE,
-            dimension: int,
-            distance_metric: DISTANCE_METRIC,
-            initial_cap: Optional[int] = None,
-            m: Optional[int] = None,
-            ef_construction: Optional[int] = None,
-            ef_runtime: Optional[int] = None,
-            epsilon: Optional[float] = None,
+        type: TYPE,
+        dimension: int,
+        distance_metric: DISTANCE_METRIC,
+        initial_cap: Optional[int] = None,
+        m: Optional[int] = None,
+        ef_construction: Optional[int] = None,
+        ef_runtime: Optional[int] = None,
+        epsilon: Optional[float] = None,
     ):
         return VectorFieldOptions(
             algorithm=VectorFieldOptions.ALGORITHM.HNSW,
@@ -1201,7 +1202,6 @@
 
 
 def Field(
-<<<<<<< HEAD
     default: Any = Undefined,
     *,
     default_factory: Optional[NoArgAnyCallable] = None,
@@ -1233,38 +1233,6 @@
     full_text_search: Union[bool, UndefinedType] = Undefined,
     vector_options: Optional[VectorFieldOptions] = None,
     schema_extra: Optional[Dict[str, Any]] = None,
-=======
-        default: Any = Undefined,
-        *,
-        default_factory: Optional[NoArgAnyCallable] = None,
-        alias: str = None,
-        title: str = None,
-        description: str = None,
-        exclude: Union[
-            AbstractSet[Union[int, str]], Mapping[Union[int, str], Any], Any
-        ] = None,
-        include: Union[
-            AbstractSet[Union[int, str]], Mapping[Union[int, str], Any], Any
-        ] = None,
-        const: bool = None,
-        gt: float = None,
-        ge: float = None,
-        lt: float = None,
-        le: float = None,
-        multiple_of: float = None,
-        min_items: int = None,
-        max_items: int = None,
-        min_length: int = None,
-        max_length: int = None,
-        allow_mutation: bool = True,
-        regex: str = None,
-        primary_key: bool = False,
-        sortable: Union[bool, UndefinedType] = Undefined,
-        index: Union[bool, UndefinedType] = Undefined,
-        full_text_search: Union[bool, UndefinedType] = Undefined,
-        vector_options: Optional[VectorFieldOptions] = None,
-        schema_extra: Optional[Dict[str, Any]] = None,
->>>>>>> d9113687
 ) -> Any:
     current_schema_extra = schema_extra or {}
     field_info = FieldInfo(
@@ -1503,7 +1471,7 @@
 
     @classmethod
     async def delete(
-            cls, pk: Any, pipeline: Optional[redis.client.Pipeline] = None
+        cls, pk: Any, pipeline: Optional[redis.client.Pipeline] = None
     ) -> int:
         """Delete data at this key."""
         db = cls._get_db(pipeline)
@@ -1519,12 +1487,12 @@
         raise NotImplementedError
 
     async def save(
-            self: "Model", pipeline: Optional[redis.client.Pipeline] = None
+        self: "Model", pipeline: Optional[redis.client.Pipeline] = None
     ) -> "Model":
         raise NotImplementedError
 
     async def expire(
-            self, num_seconds: int, pipeline: Optional[redis.client.Pipeline] = None
+        self, num_seconds: int, pipeline: Optional[redis.client.Pipeline] = None
     ):
         db = self._get_db(pipeline)
 
@@ -1581,9 +1549,9 @@
 
     @classmethod
     def find(
-            cls,
-            *expressions: Union[Any, Expression],
-            knn: Optional[KNNExpression] = None,
+        cls,
+        *expressions: Union[Any, Expression],
+        knn: Optional[KNNExpression] = None,
     ) -> FindQuery:
         return FindQuery(expressions=expressions, knn=knn, model=cls)
 
@@ -1637,10 +1605,10 @@
 
     @classmethod
     async def add(
-            cls: Type["Model"],
-            models: Sequence["Model"],
-            pipeline: Optional[redis.client.Pipeline] = None,
-            pipeline_verifier: Callable[..., Any] = verify_pipeline_response,
+        cls: Type["Model"],
+        models: Sequence["Model"],
+        pipeline: Optional[redis.client.Pipeline] = None,
+        pipeline_verifier: Callable[..., Any] = verify_pipeline_response,
     ) -> Sequence["Model"]:
         db = cls._get_db(pipeline, bulk=True)
 
@@ -1658,7 +1626,7 @@
 
     @classmethod
     def _get_db(
-            self, pipeline: Optional[redis.client.Pipeline] = None, bulk: bool = False
+        self, pipeline: Optional[redis.client.Pipeline] = None, bulk: bool = False
     ):
         if pipeline is not None:
             return pipeline
@@ -1669,9 +1637,9 @@
 
     @classmethod
     async def delete_many(
-            cls,
-            models: Sequence["RedisModel"],
-            pipeline: Optional[redis.client.Pipeline] = None,
+        cls,
+        models: Sequence["RedisModel"],
+        pipeline: Optional[redis.client.Pipeline] = None,
     ) -> int:
         db = cls._get_db(pipeline)
 
@@ -1743,7 +1711,7 @@
                 )
 
     async def save(
-            self: "Model", pipeline: Optional[redis.client.Pipeline] = None
+        self: "Model", pipeline: Optional[redis.client.Pipeline] = None
     ) -> "Model":
         self.check()
         db = self._get_db(pipeline)
@@ -1936,7 +1904,7 @@
         super().__init__(*args, **kwargs)
 
     async def save(
-            self: "Model", pipeline: Optional[redis.client.Pipeline] = None
+        self: "Model", pipeline: Optional[redis.client.Pipeline] = None
     ) -> "Model":
         self.check()
         db = self._get_db(pipeline)
@@ -2047,13 +2015,13 @@
 
     @classmethod
     def schema_for_type(
-            cls,
-            json_path: str,
-            name: str,
-            name_prefix: str,
-            typ: Any,
-            field_info: PydanticFieldInfo,
-            parent_type: Optional[Any] = None,
+        cls,
+        json_path: str,
+        name: str,
+        name_prefix: str,
+        typ: Any,
+        field_info: PydanticFieldInfo,
+        parent_type: Optional[Any] = None,
     ) -> str:
         should_index = getattr(field_info, "index", False)
         is_container_type = is_supported_container_type(typ)
