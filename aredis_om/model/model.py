--- conflicted
+++ resolved
@@ -31,11 +31,8 @@
 from pydantic.main import ModelMetaclass, validate_model
 from pydantic.typing import NoArgAnyCallable
 from pydantic.utils import Representation
-<<<<<<< HEAD
+from redis.commands.json.path import Path
 from redis.exceptions import ResponseError
-=======
-from redis.commands.json.path import Path
->>>>>>> c6fb00bf
 from typing_extensions import Protocol, get_args, get_origin
 from ulid import ULID
 
