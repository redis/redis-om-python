import abc
import dataclasses
import decimal
import json
import logging
import operator
from copy import copy
from enum import Enum
from functools import reduce
from typing import (
    AbstractSet,
    Any,
    Callable,
    Dict,
    List,
    Mapping,
    Optional,
    Sequence,
    Set,
    Tuple,
    Type,
    TypeVar,
    Union,
    no_type_check,
)

from pydantic import BaseModel, validator
from pydantic.fields import FieldInfo as PydanticFieldInfo
from pydantic.fields import ModelField, Undefined, UndefinedType
from pydantic.main import ModelMetaclass, validate_model
from pydantic.typing import NoArgAnyCallable
from pydantic.utils import Representation
from typing_extensions import Protocol, get_args, get_origin
from ulid import ULID
from more_itertools import ichunked

from .. import redis
from ..checks import has_redis_json, has_redisearch
from ..connections import get_redis_connection
from ..util import ASYNC_MODE
from .encoders import jsonable_encoder
from .render_tree import render_tree
from .token_escaper import TokenEscaper


model_registry = {}
_T = TypeVar("_T")
log = logging.getLogger(__name__)
escaper = TokenEscaper()

# For basic exact-match field types like an indexed string, we create a TAG
# field in the RediSearch index. TAG is designed for multi-value fields
# separated by a "separator" character. We're using the field for single values
# (multi-value TAGs will be exposed as a separate field type), and we use the
# pipe character (|) as the separator. There is no way to escape this character
# in hash fields or JSON objects, so if someone indexes a value that includes
# the pipe, we'll warn but allow, and then warn again if they try to query for
# values that contain this separator.
SINGLE_VALUE_TAG_FIELD_SEPARATOR = "|"

# This is the default field separator in RediSearch. We need it to determine if
# someone has accidentally passed in the field separator with string value of a
# multi-value field lookup, like a IN or NOT_IN.
DEFAULT_REDISEARCH_FIELD_SEPARATOR = ","

ERRORS_URL = "https://github.com/redis/redis-om-python/blob/main/docs/errors.md"


class RedisModelError(Exception):
    """Raised when a problem exists in the definition of a RedisModel."""


class QuerySyntaxError(Exception):
    """Raised when a query is constructed improperly."""


class NotFoundError(Exception):
    """Raised when a query found no results."""


class Operators(Enum):
    EQ = 1
    NE = 2
    LT = 3
    LE = 4
    GT = 5
    GE = 6
    OR = 7
    AND = 8
    NOT = 9
    IN = 10
    NOT_IN = 11
    LIKE = 12
    ALL = 13

    def __str__(self):
        return str(self.name)


ExpressionOrModelField = Union["Expression", "NegatedExpression", ModelField]


def embedded(cls):
    """
    Mark a model as embedded to avoid creating multiple indexes if the model is
    only ever used embedded within other models.
    """
    setattr(cls.Meta, "embedded", True)


def is_supported_container_type(typ: Optional[type]) -> bool:
    # TODO: Wait, why don't we support indexing sets?
    if typ == list or typ == tuple:
        return True
    unwrapped = get_origin(typ)
    return unwrapped == list or unwrapped == tuple


def validate_model_fields(model: Type["RedisModel"], field_values: Dict[str, Any]):
    for field_name in field_values.keys():
        if "__" in field_name:
            obj = model
            for sub_field in field_name.split("__"):
                if not hasattr(obj, sub_field):
                    raise QuerySyntaxError(
                        f"The update path {field_name} contains a field that does not "
                        f"exist on {model.__name__}. The field is: {sub_field}"
                    )
                obj = getattr(obj, sub_field)
            return

        if field_name not in model.__fields__:
            raise QuerySyntaxError(
                f"The field {field_name} does not exist on the model {model.__name__}"
            )


def decode_redis_value(
    obj: Union[List[bytes], Dict[bytes, bytes], bytes], encoding: str
) -> Union[List[str], Dict[str, str], str]:
    """Decode a binary-encoded Redis hash into the specified encoding."""
    if isinstance(obj, list):
        return [v.decode(encoding) for v in obj]
    if isinstance(obj, dict):
        return {
            key.decode(encoding): value.decode(encoding) for key, value in obj.items()
        }
    elif isinstance(obj, bytes):
        return obj.decode(encoding)


class PipelineError(Exception):
    """A Redis pipeline error."""


def verify_pipeline_response(
    response: List[Union[bytes, str]], expected_responses: int = 0
):
    # TODO: More generic pipeline verification here (what else is possible?),
    #  plus hash and JSON-specific verifications in separate functions.
    actual_responses = len(response)
    if actual_responses != expected_responses:
        raise PipelineError(
            f"We expected {expected_responses}, but the Redis "
            f"pipeline returned {actual_responses} responses."
        )


@dataclasses.dataclass
class NegatedExpression:
    """A negated Expression object.

    For now, this is a separate dataclass from Expression that acts as a facade
    around an Expression, indicating to model code (specifically, code
    responsible for querying) to negate the logic in the wrapped Expression. A
    better design is probably possible, maybe at least an ExpressionProtocol?
    """

    expression: "Expression"

    def __invert__(self):
        return self.expression

    def __and__(self, other):
        return Expression(
            left=self, op=Operators.AND, right=other, parents=self.expression.parents
        )

    def __or__(self, other):
        return Expression(
            left=self, op=Operators.OR, right=other, parents=self.expression.parents
        )

    @property
    def left(self):
        return self.expression.left

    @property
    def right(self):
        return self.expression.right

    @property
    def op(self):
        return self.expression.op

    @property
    def name(self):
        if self.expression.op is Operators.EQ:
            return f"NOT {self.expression.name}"
        else:
            return f"{self.expression.name} NOT"

    @property
    def tree(self):
        return render_tree(self)


@dataclasses.dataclass
class Expression:
    op: Operators
    left: Optional[ExpressionOrModelField]
    right: Optional[ExpressionOrModelField]
    parents: List[Tuple[str, "RedisModel"]]

    def __invert__(self):
        return NegatedExpression(self)

    def __and__(self, other: ExpressionOrModelField):
        return Expression(
            left=self, op=Operators.AND, right=other, parents=self.parents
        )

    def __or__(self, other: ExpressionOrModelField):
        return Expression(left=self, op=Operators.OR, right=other, parents=self.parents)

    @property
    def name(self):
        return str(self.op)

    @property
    def tree(self):
        return render_tree(self)


ExpressionOrNegated = Union[Expression, NegatedExpression]


class ExpressionProxy:
    def __init__(self, field: ModelField, parents: List[Tuple[str, "RedisModel"]]):
        self.field = field
        self.parents = parents

    def __eq__(self, other: Any) -> Expression:  # type: ignore[override]
        return Expression(
            left=self.field, op=Operators.EQ, right=other, parents=self.parents
        )

    def __ne__(self, other: Any) -> Expression:  # type: ignore[override]
        return Expression(
            left=self.field, op=Operators.NE, right=other, parents=self.parents
        )

    def __lt__(self, other: Any) -> Expression:
        return Expression(
            left=self.field, op=Operators.LT, right=other, parents=self.parents
        )

    def __le__(self, other: Any) -> Expression:
        return Expression(
            left=self.field, op=Operators.LE, right=other, parents=self.parents
        )

    def __gt__(self, other: Any) -> Expression:
        return Expression(
            left=self.field, op=Operators.GT, right=other, parents=self.parents
        )

    def __ge__(self, other: Any) -> Expression:
        return Expression(
            left=self.field, op=Operators.GE, right=other, parents=self.parents
        )

    def __mod__(self, other: Any) -> Expression:
        return Expression(
            left=self.field, op=Operators.LIKE, right=other, parents=self.parents
        )

    def __lshift__(self, other: Any) -> Expression:
        return Expression(
            left=self.field, op=Operators.IN, right=other, parents=self.parents
        )

    def __rshift__(self, other: Any) -> Expression:
        return Expression(
            left=self.field, op=Operators.NOT_IN, right=other, parents=self.parents
        )

    def __getattr__(self, item):
        if is_supported_container_type(self.field.outer_type_):
            embedded_cls = get_args(self.field.outer_type_)
            if not embedded_cls:
                raise QuerySyntaxError(
                    "In order to query on a list field, you must define "
                    "the contents of the list with a type annotation, like: "
                    f"orders: List[Order]. Docs: {ERRORS_URL}#E1"
                )
            embedded_cls = embedded_cls[0]
            attr = getattr(embedded_cls, item)
        else:
            attr = getattr(self.field.outer_type_, item)
        if isinstance(attr, self.__class__):
            new_parent = (self.field.name, self.field.outer_type_)
            if new_parent not in attr.parents:
                attr.parents.append(new_parent)
            new_parents = list(set(self.parents) - set(attr.parents))
            if new_parents:
                attr.parents = new_parents + attr.parents
        return attr


class QueryNotSupportedError(Exception):
    """The attempted query is not supported."""


class RediSearchFieldTypes(Enum):
    TEXT = "TEXT"
    TAG = "TAG"
    NUMERIC = "NUMERIC"
    GEO = "GEO"


# TODO: How to handle Geo fields?
NUMERIC_TYPES = (float, int, decimal.Decimal)
DEFAULT_PAGE_SIZE = 1000


class FindQuery:
    def __init__(
        self,
        expressions: Sequence[ExpressionOrNegated],
        model: Type["RedisModel"],
        offset: int = 0,
        limit: int = DEFAULT_PAGE_SIZE,
        page_size: int = DEFAULT_PAGE_SIZE,
        sort_fields: Optional[List[str]] = None,
    ):
        if not has_redisearch(model.db()):
            raise RedisModelError(
                "Your Redis instance does not have either the RediSearch module "
                "or RedisJSON module installed. Querying requires that your Redis "
                "instance has one of these modules installed."
            )

        self.expressions = expressions
        self.model = model
        self.offset = offset
        self.limit = limit
        self.page_size = page_size

        if sort_fields:
            self.sort_fields = self.validate_sort_fields(sort_fields)
        else:
            self.sort_fields = []

        self._expression = None
        self._query: Optional[str] = None
        self._pagination: List[str] = []
        self._model_cache: List[RedisModel] = []

    def dict(self) -> Dict[str, Any]:
        return dict(
            model=self.model,
            offset=self.offset,
            page_size=self.page_size,
            limit=self.limit,
            expressions=copy(self.expressions),
            sort_fields=copy(self.sort_fields),
        )

    def copy(self, **kwargs):
        original = self.dict()
        original.update(**kwargs)
        return FindQuery(**original)

    @property
    def pagination(self):
        if self._pagination:
            return self._pagination
        self._pagination = self.resolve_redisearch_pagination()
        return self._pagination

    @property
    def expression(self):
        if self._expression:
            return self._expression
        if self.expressions:
            self._expression = reduce(operator.and_, self.expressions)
        else:
            self._expression = Expression(
                left=None, right=None, op=Operators.ALL, parents=[]
            )
        return self._expression

    @property
    def query(self):
        """
        Resolve and return the RediSearch query for this FindQuery.

        NOTE: We cache the resolved query string after generating it. This should be OK
        because all mutations of FindQuery through public APIs return a new FindQuery instance.
        """
        if self._query:
            return self._query
        self._query = self.resolve_redisearch_query(self.expression)
        return self._query

    def validate_sort_fields(self, sort_fields: List[str]):
        for sort_field in sort_fields:
            field_name = sort_field.lstrip("-")
            if field_name not in self.model.__fields__:
                raise QueryNotSupportedError(
                    f"You tried sort by {field_name}, but that field "
                    f"does not exist on the model {self.model}"
                )
            field_proxy = getattr(self.model, field_name)
            if not getattr(field_proxy.field.field_info, "sortable", False):
                raise QueryNotSupportedError(
                    f"You tried sort by {field_name}, but {self.model} does "
                    f"not define that field as sortable. Docs: {ERRORS_URL}#E2"
                )
        return sort_fields

    @staticmethod
    def resolve_field_type(field: ModelField, op: Operators) -> RediSearchFieldTypes:
        if getattr(field.field_info, "primary_key", None) is True:
            return RediSearchFieldTypes.TAG
        elif op is Operators.LIKE:
            fts = getattr(field.field_info, "full_text_search", None)
            if fts is not True:  # Could be PydanticUndefined
                raise QuerySyntaxError(
                    f"You tried to do a full-text search on the field '{field.name}', "
                    f"but the field is not indexed for full-text search. Use the "
                    f"full_text_search=True option. Docs: {ERRORS_URL}#E3"
                )
            return RediSearchFieldTypes.TEXT

        field_type = field.outer_type_

        # TODO: GEO fields
        container_type = get_origin(field_type)

        if is_supported_container_type(container_type):
            # NOTE: A list of strings, like:
            #
            #     tarot_cards: List[str] = field(index=True)
            #
            # becomes a TAG field, which means that users can run equality and
            # membership queries on values.
            #
            # Meanwhile, a list of RedisModels, like:
            #
            #     friends: List[Friend] = field(index=True)
            #
            # is not itself directly indexed, but instead, we index any fields
            # within the model inside the list marked as `index=True`.
            return RediSearchFieldTypes.TAG
        elif container_type is not None:
            raise QuerySyntaxError(
                "Only lists and tuples are supported for multi-value fields. "
                f"Docs: {ERRORS_URL}#E4"
            )
        elif any(issubclass(field_type, t) for t in NUMERIC_TYPES):
            # Index numeric Python types as NUMERIC fields, so we can support
            # range queries.
            return RediSearchFieldTypes.NUMERIC
        else:
            # TAG fields are the default field type and support equality and
            # membership queries, though membership (and the multi-value nature
            # of the field) are hidden from users unless they explicitly index
            # multiple values, with either a list or tuple,
            # e.g.,
            #    favorite_foods: List[str] = field(index=True)
            return RediSearchFieldTypes.TAG

    @staticmethod
    def expand_tag_value(value):
        if isinstance(value, str):
            return escaper.escape(value)
        if isinstance(value, bytes):
            # TODO: We don't decode bytes objects passed as input. Should we?
            # TODO: TAG indexes fail on JSON arrays of numbers -- only strings
            #  are allowed -- what happens if we save an array of bytes?
            return value
        try:
            return "|".join([escaper.escape(str(v)) for v in value])
        except TypeError:
            log.debug(
                "Escaping single non-iterable value used for an IN or "
                "NOT_IN query: %s",
                value,
            )
        return escaper.escape(str(value))

    @classmethod
    def resolve_value(
        cls,
        field_name: str,
        field_type: RediSearchFieldTypes,
        field_info: PydanticFieldInfo,
        op: Operators,
        value: Any,
        parents: List[Tuple[str, "RedisModel"]],
    ) -> str:
        if parents:
            prefix = "_".join([p[0] for p in parents])
            field_name = f"{prefix}_{field_name}"
        result = ""
        if field_type is RediSearchFieldTypes.TEXT:
            result = f"@{field_name}_fts:"
            if op is Operators.EQ:
                result += f'"{value}"'
            elif op is Operators.NE:
                result = f'-({result}"{value}")'
            elif op is Operators.LIKE:
                result += value
            else:
                raise QueryNotSupportedError(
                    "Only equals (=), not-equals (!=), and like() "
                    "comparisons are supported for TEXT fields. "
                    f"Docs: {ERRORS_URL}#E5"
                )
        elif field_type is RediSearchFieldTypes.NUMERIC:
            if op is Operators.EQ:
                result += f"@{field_name}:[{value} {value}]"
            elif op is Operators.NE:
                result += f"-(@{field_name}:[{value} {value}])"
            elif op is Operators.GT:
                result += f"@{field_name}:[({value} +inf]"
            elif op is Operators.LT:
                result += f"@{field_name}:[-inf ({value}]"
            elif op is Operators.GE:
                result += f"@{field_name}:[{value} +inf]"
            elif op is Operators.LE:
                result += f"@{field_name}:[-inf {value}]"
        # TODO: How will we know the difference between a multi-value use of a TAG
        #  field and our hidden use of TAG for exact-match queries?
        elif field_type is RediSearchFieldTypes.TAG:
            if op is Operators.EQ:
                separator_char = getattr(
                    field_info, "separator", SINGLE_VALUE_TAG_FIELD_SEPARATOR
                )
                if value == separator_char:
                    # The value is ONLY the TAG field separator character --
                    # this is not going to work.
                    log.warning(
                        "Your query against the field %s is for a single character, %s, "
                        "that is used internally by redis-om-python. We must ignore "
                        "this portion of the query. Please review your query to find "
                        "an alternative query that uses a string containing more than "
                        "just the character %s.",
                        field_name,
                        separator_char,
                        separator_char,
                    )
                    return ""
                if separator_char in value:
                    # The value contains the TAG field separator. We can work
                    # around this by breaking apart the values and unioning them
                    # with multiple field:{} queries.
                    values: filter = filter(None, value.split(separator_char))
                    for value in values:
                        value = escaper.escape(value)
                        result += f"@{field_name}:{{{value}}}"
                else:
                    value = escaper.escape(value)
                    result += f"@{field_name}:{{{value}}}"
            elif op is Operators.NE:
                value = escaper.escape(value)
                result += f"-(@{field_name}:{{{value}}})"
            elif op is Operators.IN:
                expanded_value = cls.expand_tag_value(value)
                result += f"(@{field_name}:{{{expanded_value}}})"
            elif op is Operators.NOT_IN:
                # TODO: Implement NOT_IN, test this...
                expanded_value = cls.expand_tag_value(value)
                result += f"-(@{field_name}:{{{expanded_value}}})"

        return result

    def resolve_redisearch_pagination(self):
        """Resolve pagination options for a query."""
        return ["LIMIT", self.offset, self.limit]

    def resolve_redisearch_sort_fields(self):
        """Resolve sort options for a query."""
        if not self.sort_fields:
            return
        fields = []
        for f in self.sort_fields:
            direction = "desc" if f.startswith("-") else "asc"
            fields.extend([f.lstrip("-"), direction])
        if self.sort_fields:
            return ["SORTBY", *fields]

    @classmethod
    def resolve_redisearch_query(cls, expression: ExpressionOrNegated) -> str:
        """
        Resolve an arbitrarily deep expression into a single RediSearch query string.

        This method is complex. Note the following:

        1. This method makes a recursive call to itself when it finds that
           either the left or right operand contains another expression.

        2. An expression might be in a "negated" form, which means that the user
           gave us an expression like ~(Member.age == 30), or in other words,
           "Members whose age is NOT 30." Thus, a negated expression is one in
           which the meaning of an expression is inverted. If we find a negated
           expression, we need to add the appropriate "NOT" syntax but can
           otherwise use the resolved RediSearch query for the expression as-is.

        3. The final resolution of an expression should be a left operand that's
           a ModelField, an operator, and a right operand that's NOT a ModelField.
           With an IN or NOT_IN operator, the right operand can be a sequence
           type, but otherwise, sequence types are converted to strings.

        TODO: When the operator is not IN or NOT_IN, detect a sequence type (other
         than strings, which are allowed) and raise an exception.
        """
        field_type = None
        field_name = None
        field_info = None
        encompassing_expression_is_negated = False
        result = ""

        if isinstance(expression, NegatedExpression):
            encompassing_expression_is_negated = True
            expression = expression.expression

        if expression.op is Operators.ALL:
            if encompassing_expression_is_negated:
                # TODO: Is there a use case for this, perhaps for dynamic
                #  scoring purposes with full-text search?
                raise QueryNotSupportedError(
                    "You cannot negate a query for all results."
                )
            return "*"

        if isinstance(expression.left, Expression) or isinstance(
            expression.left, NegatedExpression
        ):
            result += f"({cls.resolve_redisearch_query(expression.left)})"
        elif isinstance(expression.left, ModelField):
            field_type = cls.resolve_field_type(expression.left, expression.op)
            field_name = expression.left.name
            field_info = expression.left.field_info
            if not field_info or not getattr(field_info, "index", None):
                raise QueryNotSupportedError(
                    f"You tried to query by a field ({field_name}) "
                    f"that isn't indexed. Docs: {ERRORS_URL}#E6"
                )
        else:
            raise QueryNotSupportedError(
                "A query expression should start with either a field "
                f"or an expression enclosed in parentheses. Docs: {ERRORS_URL}#E7"
            )

        right = expression.right

        if isinstance(right, Expression) or isinstance(right, NegatedExpression):
            if expression.op == Operators.AND:
                result += " "
            elif expression.op == Operators.OR:
                result += "| "
            else:
                raise QueryNotSupportedError(
                    "You can only combine two query expressions with"
                    f"AND (&) or OR (|). Docs: {ERRORS_URL}#E8"
                )

            if isinstance(right, NegatedExpression):
                result += "-"
                # We're handling the RediSearch operator in this call ("-"), so resolve the
                # inner expression instead of the NegatedExpression.
                right = right.expression

            result += f"({cls.resolve_redisearch_query(right)})"
        else:
            if not field_name:
                raise QuerySyntaxError("Could not resolve field name. See docs: TODO")
            elif not field_type:
                raise QuerySyntaxError("Could not resolve field type. See docs: TODO")
            elif not field_info:
                raise QuerySyntaxError("Could not resolve field info. See docs: TODO")
            elif isinstance(right, ModelField):
                raise QueryNotSupportedError(
                    "Comparing fields is not supported. See docs: TODO"
                )
            else:
                result += cls.resolve_value(
                    field_name,
                    field_type,
                    field_info,
                    expression.op,
                    right,
                    expression.parents,
                )

        if encompassing_expression_is_negated:
            result = f"-({result})"

        return result

    async def execute(self, exhaust_results=True):
        args = ["ft.search", self.model.Meta.index_name, self.query, *self.pagination]
        if self.sort_fields:
            args += self.resolve_redisearch_sort_fields()

        # Reset the cache if we're executing from offset 0.
        if self.offset == 0:
            self._model_cache.clear()

        # If the offset is greater than 0, we're paginating through a result set,
        # so append the new results to results already in the cache.
        raw_result = await self.model.db().execute_command(*args)
        count = raw_result[0]
        results = self.model.from_redis(raw_result)
        self._model_cache += results

        if not exhaust_results:
            return self._model_cache

        # The query returned all results, so we have no more work to do.
        if count <= len(results):
            return self._model_cache

        # Transparently (to the user) make subsequent requests to paginate
        # through the results and finally return them all.
        query = self
        while True:
            # Make a query for each pass of the loop, with a new offset equal to the
            # current offset plus `page_size`, until we stop getting results back.
            query = query.copy(offset=query.offset + query.page_size)
            _results = await query.execute(exhaust_results=False)
            if not _results:
                break
            self._model_cache += _results
        return self._model_cache

    async def first(self):
        query = self.copy(offset=0, limit=1, sort_fields=self.sort_fields)
        results = await query.execute(exhaust_results=False)
        if not results:
            raise NotFoundError()
        return results[0]

    async def all(self, batch_size=DEFAULT_PAGE_SIZE):
        if batch_size != self.page_size:
            query = self.copy(page_size=batch_size, limit=batch_size)
            return await query.execute()
        return await self.execute()

    async def page(self, offset=0, limit=10):
        return await self.copy(offset=offset, limit=limit).execute()

    def sort_by(self, *fields: str):
        if not fields:
            return self
        return self.copy(sort_fields=list(fields))

    async def update(self, use_transaction=True, **field_values):
        """
        Update models that match this query to the given field-value pairs.

        Keys and values given as keyword arguments are interpreted as fields
        on the target model and the values as the values to which to set the
        given fields.
        """
        validate_model_fields(self.model, field_values)
        pipeline = await self.model.db().pipeline() if use_transaction else None

        # TODO: async for here?
        for model in await self.all():
            for field, value in field_values.items():
                setattr(model, field, value)
            # TODO: In the non-transaction case, can we do more to detect
            #  failure responses from Redis?
            await model.save(pipeline=pipeline)

        if pipeline:
            # TODO: Response type?
            # TODO: Better error detection for transactions.
            await pipeline.execute()

    async def delete(self):
        """Delete all matching records in this query."""
        # TODO: Better response type, error detection
        return await self.model.db().delete(*[m.key() for m in await self.all()])

    async def __aiter__(self):
        if self._model_cache:
            for m in self._model_cache:
                yield m
        else:
            for m in await self.execute():
                yield m

    def __getitem__(self, item: int):
        """
        Given this code:
            Model.find()[1000]

        We should return only the 1000th result.

            1. If the result is loaded in the query cache for this query,
               we can return it directly from the cache.

            2. If the query cache does not have enough elements to return
               that result, then we should clone the current query and
               give it a new offset and limit: offset=n, limit=1.
        """
        if ASYNC_MODE:
            raise QuerySyntaxError(
                "Cannot use [] notation with async code. "
                "Use FindQuery.get_item() instead."
            )
        if self._model_cache and len(self._model_cache) >= item:
            return self._model_cache[item]

        query = self.copy(offset=item, limit=1)

        return query.execute()[0]  # noqa

    async def get_item(self, item: int):
        """
        Given this code:
            await Model.find().get_item(1000)

        We should return only the 1000th result.

            1. If the result is loaded in the query cache for this query,
               we can return it directly from the cache.

            2. If the query cache does not have enough elements to return
               that result, then we should clone the current query and
               give it a new offset and limit: offset=n, limit=1.

        NOTE: This method is included specifically for async users, who
        cannot use the notation Model.find()[1000].
        """
        if self._model_cache and len(self._model_cache) >= item:
            return self._model_cache[item]

        query = self.copy(offset=item, limit=1)
        result = await query.execute()
        return result[0]


class PrimaryKeyCreator(Protocol):
    def create_pk(self, *args, **kwargs) -> str:
        """Create a new primary key"""


class UlidPrimaryKey:
    """
    A client-side generated primary key that follows the ULID spec.
    https://github.com/ulid/javascript#specification
    """

    @staticmethod
    def create_pk(*args, **kwargs) -> str:
        return str(ULID())


def __dataclass_transform__(
    *,
    eq_default: bool = True,
    order_default: bool = False,
    kw_only_default: bool = False,
    field_descriptors: Tuple[Union[type, Callable[..., Any]], ...] = (()),
) -> Callable[[_T], _T]:
    return lambda a: a


class FieldInfo(PydanticFieldInfo):
    def __init__(self, default: Any = Undefined, **kwargs: Any) -> None:
        primary_key = kwargs.pop("primary_key", False)
        sortable = kwargs.pop("sortable", Undefined)
        index = kwargs.pop("index", Undefined)
        full_text_search = kwargs.pop("full_text_search", Undefined)
        super().__init__(default=default, **kwargs)
        self.primary_key = primary_key
        self.sortable = sortable
        self.index = index
        self.full_text_search = full_text_search


class RelationshipInfo(Representation):
    def __init__(
        self,
        *,
        back_populates: Optional[str] = None,
        link_model: Optional[Any] = None,
    ) -> None:
        self.back_populates = back_populates
        self.link_model = link_model


def Field(
    default: Any = Undefined,
    *,
    default_factory: Optional[NoArgAnyCallable] = None,
    alias: str = None,
    title: str = None,
    description: str = None,
    exclude: Union[
        AbstractSet[Union[int, str]], Mapping[Union[int, str], Any], Any
    ] = None,
    include: Union[
        AbstractSet[Union[int, str]], Mapping[Union[int, str], Any], Any
    ] = None,
    const: bool = None,
    gt: float = None,
    ge: float = None,
    lt: float = None,
    le: float = None,
    multiple_of: float = None,
    min_items: int = None,
    max_items: int = None,
    min_length: int = None,
    max_length: int = None,
    allow_mutation: bool = True,
    regex: str = None,
    primary_key: bool = False,
    sortable: Union[bool, UndefinedType] = Undefined,
    index: Union[bool, UndefinedType] = Undefined,
    full_text_search: Union[bool, UndefinedType] = Undefined,
    schema_extra: Optional[Dict[str, Any]] = None,
) -> Any:
    current_schema_extra = schema_extra or {}
    field_info = FieldInfo(
        default,
        default_factory=default_factory,
        alias=alias,
        title=title,
        description=description,
        exclude=exclude,
        include=include,
        const=const,
        gt=gt,
        ge=ge,
        lt=lt,
        le=le,
        multiple_of=multiple_of,
        min_items=min_items,
        max_items=max_items,
        min_length=min_length,
        max_length=max_length,
        allow_mutation=allow_mutation,
        regex=regex,
        primary_key=primary_key,
        sortable=sortable,
        index=index,
        full_text_search=full_text_search,
        **current_schema_extra,
    )
    field_info._validate()
    return field_info


@dataclasses.dataclass
class PrimaryKey:
    name: str
    field: ModelField


class BaseMeta(Protocol):
    global_key_prefix: str
    model_key_prefix: str
    primary_key_pattern: str
    database: redis.Redis
    primary_key: PrimaryKey
    primary_key_creator_cls: Type[PrimaryKeyCreator]
    index_name: str
    embedded: bool
    encoding: str


@dataclasses.dataclass
class DefaultMeta:
    """A default placeholder Meta object.

    TODO: Revisit whether this is really necessary, and whether making
     these all optional here is the right choice.
    """

    global_key_prefix: Optional[str] = None
    model_key_prefix: Optional[str] = None
    primary_key_pattern: Optional[str] = None
    database: Optional[redis.Redis] = None
    primary_key: Optional[PrimaryKey] = None
    primary_key_creator_cls: Optional[Type[PrimaryKeyCreator]] = None
    index_name: Optional[str] = None
    embedded: Optional[bool] = False
    encoding: str = "utf-8"


class ModelMeta(ModelMetaclass):
    _meta: BaseMeta

    def __new__(cls, name, bases, attrs, **kwargs):  # noqa C901
        meta = attrs.pop("Meta", None)
        new_class = super().__new__(cls, name, bases, attrs, **kwargs)

        # The fact that there is a Meta field and _meta field is important: a
        # user may have given us a Meta object with their configuration, while
        # we might have inherited _meta from a parent class, and should
        # therefore use some of the inherited fields.
        meta = meta or getattr(new_class, "Meta", None)
        base_meta = getattr(new_class, "_meta", None)

        if meta and meta != DefaultMeta and meta != base_meta:
            new_class.Meta = meta
            new_class._meta = meta
        elif base_meta:
            new_class._meta = type(
                f"{new_class.__name__}Meta", (base_meta,), dict(base_meta.__dict__)
            )
            new_class.Meta = new_class._meta
            # Unset inherited values we don't want to reuse (typically based on
            # the model name).
            new_class._meta.model_key_prefix = None
            new_class._meta.index_name = None
        else:
            new_class._meta = type(
                f"{new_class.__name__}Meta", (DefaultMeta,), dict(DefaultMeta.__dict__)
            )
            new_class.Meta = new_class._meta

        # Create proxies for each model field so that we can use the field
        # in queries, like Model.get(Model.field_name == 1)
        for field_name, field in new_class.__fields__.items():
            setattr(new_class, field_name, ExpressionProxy(field, []))
            annotation = new_class.get_annotations().get(field_name)
            if annotation:
                new_class.__annotations__[field_name] = Union[
                    annotation, ExpressionProxy
                ]
            else:
                new_class.__annotations__[field_name] = ExpressionProxy
            # Check if this is our FieldInfo version with extended ORM metadata.
            if isinstance(field.field_info, FieldInfo):
                if field.field_info.primary_key:
                    new_class._meta.primary_key = PrimaryKey(
                        name=field_name, field=field
                    )

        if not getattr(new_class._meta, "global_key_prefix", None):
            new_class._meta.global_key_prefix = getattr(
                base_meta, "global_key_prefix", ""
            )
        if not getattr(new_class._meta, "model_key_prefix", None):
            # Don't look at the base class for this.
            new_class._meta.model_key_prefix = (
                f"{new_class.__module__}.{new_class.__name__}"
            )
        if not getattr(new_class._meta, "primary_key_pattern", None):
            new_class._meta.primary_key_pattern = getattr(
                base_meta, "primary_key_pattern", "{pk}"
            )
        if not getattr(new_class._meta, "database", None):
            new_class._meta.database = getattr(
                base_meta, "database", get_redis_connection()
            )
        if not getattr(new_class._meta, "encoding", None):
            new_class._meta.encoding = getattr(base_meta, "encoding")
        if not getattr(new_class._meta, "primary_key_creator_cls", None):
            new_class._meta.primary_key_creator_cls = getattr(
                base_meta, "primary_key_creator_cls", UlidPrimaryKey
            )
        # TODO: Configurable key separate, defaults to ":"
        if not getattr(new_class._meta, "index_name", None):
            new_class._meta.index_name = (
                f"{new_class._meta.global_key_prefix}:"
                f"{new_class._meta.model_key_prefix}:index"
            )

        # Not an abstract model class or embedded model, so we should let the
        # Migrator create indexes for it.
        if abc.ABC not in bases and not getattr(new_class._meta, "embedded", False):
            key = f"{new_class.__module__}.{new_class.__qualname__}"
            model_registry[key] = new_class

        return new_class


class RedisModel(BaseModel, abc.ABC, metaclass=ModelMeta):
    pk: Optional[str] = Field(default=None, primary_key=True)

    Meta = DefaultMeta

    class Config:
        orm_mode = True
        arbitrary_types_allowed = True
        extra = "allow"

    def __init__(__pydantic_self__, **data: Any) -> None:
        super().__init__(**data)
        __pydantic_self__.validate_primary_key()

    def __lt__(self, other):
        """Default sort: compare primary key of models."""
        return self.pk < other.pk

    def key(self):
        """Return the Redis key for this model."""
        pk = getattr(self, self._meta.primary_key.field.name)
        return self.make_primary_key(pk)

    @classmethod
    async def _delete(cls, db, *pks):
        return await db.delete(*pks)

    @classmethod
    async def delete(cls, pk: Any, pipeline: Optional[Pipeline] = None) -> int:
        """Delete data at this key."""
        db = cls._get_db(pipeline)

        return await cls._delete(db, cls.make_primary_key(pk))

    @classmethod
    async def get(cls, pk: Any) -> "RedisModel":
        raise NotImplementedError

    async def update(self, **field_values):
        """Update this model instance with the specified key-value pairs."""
        raise NotImplementedError

    async def save(
        self, pipeline: Optional[redis.client.Pipeline] = None
    ) -> "RedisModel":
        raise NotImplementedError

<<<<<<< HEAD
    async def expire(self, num_seconds: int, pipeline: Optional[Pipeline] = None):
        db = self._get_db(pipeline)
=======
    async def expire(
        self, num_seconds: int, pipeline: Optional[redis.client.Pipeline] = None
    ):
        if pipeline is None:
            db = self.db()
        else:
            db = pipeline
>>>>>>> 4661459d

        # TODO: Wrap any Redis response errors in a custom exception?
        await db.expire(self.make_primary_key(self.pk), num_seconds)

    @validator("pk", always=True, allow_reuse=True)
    def validate_pk(cls, v):
        if not v:
            v = cls._meta.primary_key_creator_cls().create_pk()
        return v

    @classmethod
    def validate_primary_key(cls):
        """Check for a primary key. We need one (and only one)."""
        primary_keys = 0
        for name, field in cls.__fields__.items():
            if getattr(field.field_info, "primary_key", None):
                primary_keys += 1
        if primary_keys == 0:
            raise RedisModelError("You must define a primary key for the model")
        elif primary_keys > 1:
            raise RedisModelError("You must define only one primary key for a model")

    @classmethod
    def make_key(cls, part: str):
        global_prefix = getattr(cls._meta, "global_key_prefix", "").strip(":")
        model_prefix = getattr(cls._meta, "model_key_prefix", "").strip(":")
        return f"{global_prefix}:{model_prefix}:{part}"

    @classmethod
    def make_primary_key(cls, pk: Any):
        """Return the Redis key for this model."""
        return cls.make_key(cls._meta.primary_key_pattern.format(pk=pk))

    @classmethod
    def db(cls):
        return cls._meta.database

    @classmethod
    def find(cls, *expressions: Union[Any, Expression]) -> FindQuery:
        return FindQuery(expressions=expressions, model=cls)

    @classmethod
    def from_redis(cls, res: Any):
        # TODO: Parsing logic copied from redisearch-py. Evaluate.
        def to_string(s):
            if isinstance(s, (str,)):
                return s
            elif isinstance(s, bytes):
                return s.decode(errors="ignore")
            else:
                return s  # Not a string we care about

        docs = []
        step = 2  # Because the result has content
        offset = 1  # The first item is the count of total matches.

        for i in range(1, len(res), step):
            fields = dict(
                zip(
                    map(to_string, res[i + offset][::2]),
                    map(to_string, res[i + offset][1::2]),
                )
            )
            # $ means a json entry
            if fields.get("$"):
                json_fields = json.loads(fields.pop("$"))
                doc = cls(**json_fields)
            else:
                doc = cls(**fields)

            docs.append(doc)
        return docs

    @classmethod
    def get_annotations(cls):
        d = {}
        for c in cls.mro():
            try:
                d.update(**c.__annotations__)
            except AttributeError:
                # object, at least, has no __annotations__ attribute.
                pass
        return d

    @classmethod
    async def add(
        cls,
        models: Sequence["RedisModel"],
        pipeline: Optional[redis.client.Pipeline] = None,
        pipeline_verifier: Callable[..., Any] = verify_pipeline_response,
    ) -> Sequence["RedisModel"]:
        db = cls._get_db(pipeline, bulk=True)

        for model in models:
            # save() just returns the model, we don't need that here.
            await model.save(pipeline=db)

        # If the user didn't give us a pipeline, then we need to execute
        # the one we just created.
        if pipeline is None:
            result = await db.execute()
            pipeline_verifier(result, expected_responses=len(models))

        return models

    @classmethod
    def _get_db(self, pipeline: Optional[Pipeline]=None, bulk: bool=False):
        if pipeline is not None:
            return pipeline
        elif bulk:
            return self.db().pipeline(transaction=False)
        else:
            return self.db()

    @classmethod
    async def delete_many(
        cls,
        models: Sequence["RedisModel"],
        pipeline: Optional[Pipeline] = None,
    ) -> int:
        db = cls._get_db(pipeline)

        for chunk in ichunked(models, 100):
            pks = [cls.make_primary_key(model.pk) for model in chunk]
            await cls._delete(db, *pks)

        return len(models)

    @classmethod
    def redisearch_schema(cls):
        raise NotImplementedError

    def check(self):
        """Run all validations."""
        *_, validation_error = validate_model(self.__class__, self.__dict__)
        if validation_error:
            raise validation_error


class HashModel(RedisModel, abc.ABC):
    def __init_subclass__(cls, **kwargs):
        super().__init_subclass__(**kwargs)

        for name, field in cls.__fields__.items():
            origin = get_origin(field.outer_type_)
            if origin:
                for typ in (Set, Mapping, List):
                    if issubclass(origin, typ):
                        raise RedisModelError(
                            f"HashModels cannot index set, list,"
                            f" or mapping fields. Field: {name}"
                        )

            if issubclass(field.outer_type_, RedisModel):
                raise RedisModelError(
                    f"HashModels cannot index embedded model fields. Field: {name}"
                )
            elif dataclasses.is_dataclass(field.outer_type_):
                raise RedisModelError(
                    f"HashModels cannot index dataclass fields. Field: {name}"
                )

    async def save(
        self, pipeline: Optional[redis.client.Pipeline] = None
    ) -> "HashModel":
        self.check()
        db = self._get_db(pipeline)

        document = jsonable_encoder(self.dict())
        # TODO: Wrap any Redis response errors in a custom exception?
        await db.hset(self.key(), mapping=document)
        return self

    @classmethod
    async def all_pks(cls):  # type: ignore
        key_prefix = cls.make_key(cls._meta.primary_key_pattern.format(pk=""))
        # TODO: We assume the key ends with the default separator, ":" -- when
        #  we make the separator configurable, we need to update this as well.
        #  ... And probably lots of other places ...
        #
        # TODO: Also, we need to decide how we want to handle the lack of
        #  decode_responses=True...
        return (
            key.split(":")[-1]
            if isinstance(key, str)
            else key.decode(cls.Meta.encoding).split(":")[-1]
            async for key in cls.db().scan_iter(f"{key_prefix}*", _type="HASH")
        )

    @classmethod
    async def get(cls, pk: Any) -> "HashModel":
        document = await cls.db().hgetall(cls.make_primary_key(pk))
        if not document:
            raise NotFoundError
        try:
            result = cls.parse_obj(document)
        except TypeError as e:
            log.warning(
                f'Could not parse Redis response. Error was: "{e}". Probably, the '
                "connection is not set to decode responses from bytes. "
                "Attempting to decode response using the encoding set on "
                f"model class ({cls.__class__}. Encoding: {cls.Meta.encoding}."
            )
            document = decode_redis_value(document, cls.Meta.encoding)
            result = cls.parse_obj(document)
        return result

    @classmethod
    @no_type_check
    def _get_value(cls, *args, **kwargs) -> Any:
        """
        Always send None as an empty string.

        TODO: We do this because redis-py's hset() method requires non-null
        values. Is there a better way?
        """
        val = super()._get_value(*args, **kwargs)
        if val is None:
            return ""
        return val

    @classmethod
    def redisearch_schema(cls):
        hash_prefix = cls.make_key(cls._meta.primary_key_pattern.format(pk=""))
        schema_prefix = f"ON HASH PREFIX 1 {hash_prefix} SCHEMA"
        schema_parts = [schema_prefix] + cls.schema_for_fields()
        return " ".join(schema_parts)

    async def update(self, **field_values):
        validate_model_fields(self.__class__, field_values)
        for field, value in field_values.items():
            setattr(self, field, value)
        await self.save()

    @classmethod
    def schema_for_fields(cls):
        schema_parts = []

        for name, field in cls.__fields__.items():
            # TODO: Merge this code with schema_for_type()?
            _type = field.outer_type_
            is_subscripted_type = get_origin(_type)

            if getattr(field.field_info, "primary_key", None):
                if issubclass(_type, str):
                    redisearch_field = (
                        f"{name} TAG SEPARATOR {SINGLE_VALUE_TAG_FIELD_SEPARATOR}"
                    )
                else:
                    redisearch_field = cls.schema_for_type(
                        name, _type, field.field_info
                    )
                schema_parts.append(redisearch_field)
            elif getattr(field.field_info, "index", None) is True:
                schema_parts.append(cls.schema_for_type(name, _type, field.field_info))
            elif is_subscripted_type:
                # Ignore subscripted types (usually containers!) that we don't
                # support, for the purposes of indexing.
                if not is_supported_container_type(_type):
                    continue

                embedded_cls = get_args(_type)
                if not embedded_cls:
                    # TODO: Test if this can really happen.
                    log.warning("Model %s defined an empty list field: %s", cls, name)
                    continue
                embedded_cls = embedded_cls[0]
                schema_parts.append(
                    cls.schema_for_type(name, embedded_cls, field.field_info)
                )
            elif issubclass(_type, RedisModel):
                schema_parts.append(cls.schema_for_type(name, _type, field.field_info))
        return schema_parts

    @classmethod
    def schema_for_type(cls, name, typ: Any, field_info: PydanticFieldInfo):
        # TODO: Import parent logic from JsonModel to deal with lists, so that
        #  a List[int] gets indexed as TAG instead of NUMERICAL.
        # TODO: Raise error if user embeds a model field or list and makes it
        #  sortable. Instead, the embedded model should mark individual fields
        #  as sortable.
        # TODO: Abstract string-building logic for each type (TAG, etc.) into
        #  classes that take a field name.
        sortable = getattr(field_info, "sortable", False)

        if is_supported_container_type(typ):
            embedded_cls = get_args(typ)
            if not embedded_cls:
                # TODO: Test if this can really happen.
                log.warning(
                    "Model %s defined an empty list or tuple field: %s", cls, name
                )
                return ""
            embedded_cls = embedded_cls[0]
            schema = cls.schema_for_type(name, embedded_cls, field_info)
        elif any(issubclass(typ, t) for t in NUMERIC_TYPES):
            schema = f"{name} NUMERIC"
        elif issubclass(typ, str):
            if getattr(field_info, "full_text_search", False) is True:
                schema = (
                    f"{name} TAG SEPARATOR {SINGLE_VALUE_TAG_FIELD_SEPARATOR} "
                    f"{name} AS {name}_fts TEXT"
                )
            else:
                schema = f"{name} TAG SEPARATOR {SINGLE_VALUE_TAG_FIELD_SEPARATOR}"
        elif issubclass(typ, RedisModel):
            sub_fields = []
            for embedded_name, field in typ.__fields__.items():
                sub_fields.append(
                    cls.schema_for_type(
                        f"{name}_{embedded_name}", field.outer_type_, field.field_info
                    )
                )
            schema = " ".join(sub_fields)
        else:
            schema = f"{name} TAG SEPARATOR {SINGLE_VALUE_TAG_FIELD_SEPARATOR}"
        if schema and sortable is True:
            schema += " SORTABLE"
        return schema


class JsonModel(RedisModel, abc.ABC):
    def __init_subclass__(cls, **kwargs):
        # Generate the RediSearch schema once to validate fields.
        cls.redisearch_schema()

    def __init__(self, *args, **kwargs):
        if not has_redis_json(self.db()):
            log.error(
                "Your Redis instance does not have the RedisJson module "
                "loaded. JsonModel depends on RedisJson."
            )
        super().__init__(*args, **kwargs)

    async def save(
        self, pipeline: Optional[redis.client.Pipeline] = None
    ) -> "JsonModel":
        self.check()
        db = self._get_db(pipeline)

        # TODO: Wrap response errors in a custom exception?
        await db.execute_command("JSON.SET", self.key(), ".", self.json())
        return self

    @classmethod
    async def all_pks(cls):  # type: ignore
        key_prefix = cls.make_key(cls._meta.primary_key_pattern.format(pk=""))
        # TODO: We assume the key ends with the default separator, ":" -- when
        #  we make the separator configurable, we need to update this as well.
        #  ... And probably lots of other places ...
        #
        # TODO: Also, we need to decide how we want to handle the lack of
        #  decode_responses=True...
        return (
            key.split(":")[-1]
            if isinstance(key, str)
            else key.decode(cls.Meta.encoding).split(":")[-1]
            async for key in cls.db().scan_iter(f"{key_prefix}*", _type="ReJSON-RL")
        )

    async def update(self, **field_values):
        validate_model_fields(self.__class__, field_values)
        for field, value in field_values.items():
            # Handle the simple update case first, e.g. city="Happy Valley"
            if "__" not in field:
                setattr(self, field, value)
                continue

            # Handle the nested update field name case, e.g. address__city="Happy Valley"
            obj = self
            parts = field.split("__")
            path_to_field = parts[:-1]
            target_field = parts[-1]

            # Get the final object in a nested update field name, e.g. for
            # the string address__city, we want to get self.address.city
            for sub_field in path_to_field:
                obj = getattr(obj, sub_field)

            # Set the target field (the last "part" of the nested update
            # field name) to the target value.
            setattr(obj, target_field, value)
        await self.save()

    @classmethod
    async def get(cls, pk: Any) -> "JsonModel":
        document = await cls.db().execute_command("JSON.GET", cls.make_primary_key(pk))
        if not document:
            raise NotFoundError
        return cls.parse_raw(document)

    @classmethod
    def redisearch_schema(cls):
        key_prefix = cls.make_key(cls._meta.primary_key_pattern.format(pk=""))
        schema_prefix = f"ON JSON PREFIX 1 {key_prefix} SCHEMA"
        schema_parts = [schema_prefix] + cls.schema_for_fields()
        return " ".join(schema_parts)

    @classmethod
    def schema_for_fields(cls):
        schema_parts = []
        json_path = "$"

        for name, field in cls.__fields__.items():
            _type = field.outer_type_
            schema_parts.append(
                cls.schema_for_type(json_path, name, "", _type, field.field_info)
            )
        return schema_parts

    @classmethod
    def schema_for_type(
        cls,
        json_path: str,
        name: str,
        name_prefix: str,
        typ: Any,
        field_info: PydanticFieldInfo,
        parent_type: Optional[Any] = None,
    ) -> str:
        should_index = getattr(field_info, "index", False)
        is_container_type = is_supported_container_type(typ)
        parent_is_container_type = is_supported_container_type(parent_type)
        parent_is_model = False

        if parent_type:
            try:
                parent_is_model = issubclass(parent_type, RedisModel)
            except TypeError:
                pass

        # TODO: We need a better way to know that we're indexing a value
        #  discovered in a model within an array.
        #
        # E.g., say we have a field like `orders: List[Order]`, and we're
        # indexing the "name" field from the Order model (because it's marked
        # index=True in the Order model). The JSONPath for this field is
        # $.orders[*].name, but the "parent" type at this point is Order, not
        # List. For now, we'll discover that Orders are stored in a list by
        # checking if the JSONPath contains the expression for all items in
        # an array.
        parent_is_model_in_container = parent_is_model and json_path.endswith("[*]")

        try:
            field_is_model = issubclass(typ, RedisModel)
        except TypeError:
            # Not a class, probably a type annotation
            field_is_model = False

        # When we encounter a list or model field, we need to descend
        # into the values of the list or the fields of the model to
        # find any values marked as indexed.
        if is_container_type:
            field_type = get_origin(typ)
            embedded_cls = get_args(typ)
            if not embedded_cls:
                log.warning(
                    "Model %s defined an empty list or tuple field: %s", cls, name
                )
                return ""
            embedded_cls = embedded_cls[0]
            return cls.schema_for_type(
                f"{json_path}.{name}[*]",
                name,
                name_prefix,
                embedded_cls,
                field_info,
                parent_type=field_type,
            )
        elif field_is_model:
            name_prefix = f"{name_prefix}_{name}" if name_prefix else name
            sub_fields = []
            for embedded_name, field in typ.__fields__.items():
                if parent_is_container_type:
                    # We'll store this value either as a JavaScript array, so
                    # the correct JSONPath expression is to refer directly to
                    # attribute names after the container notation, e.g.
                    # orders[*].created_date.
                    path = json_path
                else:
                    # All other fields should use dot notation with both the
                    # current field name and "embedded" field name, e.g.,
                    # order.address.street_line_1.
                    path = f"{json_path}.{name}"
                sub_fields.append(
                    cls.schema_for_type(
                        path,
                        embedded_name,
                        name_prefix,
                        field.outer_type_,
                        field.field_info,
                        parent_type=typ,
                    )
                )
            return " ".join(filter(None, sub_fields))
        # NOTE: This is the termination point for recursion. We've descended
        # into models and lists until we found an actual value to index.
        elif should_index:
            index_field_name = f"{name_prefix}_{name}" if name_prefix else name
            if parent_is_container_type:
                # If we're indexing the this field as a JavaScript array, then
                # the currently built-up JSONPath expression will be
                # "field_name[*]", which is what we want to use.
                path = json_path
            else:
                path = f"{json_path}.{name}"
            sortable = getattr(field_info, "sortable", False)
            full_text_search = getattr(field_info, "full_text_search", False)
            sortable_tag_error = RedisModelError(
                "In this Preview release, TAG fields cannot "
                f"be marked as sortable. Problem field: {name}. "
                "See docs: TODO"
            )

            # TODO: GEO field
            if parent_is_container_type or parent_is_model_in_container:
                if typ is not str:
                    raise RedisModelError(
                        "In this Preview release, list and tuple fields can only "
                        f"contain strings. Problem field: {name}. See docs: TODO"
                    )
                if full_text_search is True:
                    raise RedisModelError(
                        "List and tuple fields cannot be indexed for full-text "
                        f"search. Problem field: {name}. See docs: TODO"
                    )
                schema = f"{path} AS {index_field_name} TAG SEPARATOR {SINGLE_VALUE_TAG_FIELD_SEPARATOR}"
                if sortable is True:
                    raise sortable_tag_error
            elif any(issubclass(typ, t) for t in NUMERIC_TYPES):
                schema = f"{path} AS {index_field_name} NUMERIC"
            elif issubclass(typ, str):
                if full_text_search is True:
                    schema = (
                        f"{path} AS {index_field_name} TAG SEPARATOR {SINGLE_VALUE_TAG_FIELD_SEPARATOR} "
                        f"{path} AS {index_field_name}_fts TEXT"
                    )
                    if sortable is True:
                        # NOTE: With the current preview release, making a field
                        # full-text searchable and sortable only makes the TEXT
                        # field sortable. This means that results for full-text
                        # search queries can be sorted, but not exact match
                        # queries.
                        schema += " SORTABLE"
                else:
                    schema = f"{path} AS {index_field_name} TAG SEPARATOR {SINGLE_VALUE_TAG_FIELD_SEPARATOR}"
                    if sortable is True:
                        raise sortable_tag_error
            else:
                schema = f"{path} AS {index_field_name} TAG SEPARATOR {SINGLE_VALUE_TAG_FIELD_SEPARATOR}"
                if sortable is True:
                    raise sortable_tag_error
            return schema
        return ""


class EmbeddedJsonModel(JsonModel, abc.ABC):
    class Meta:
        embedded = True<|MERGE_RESOLUTION|>--- conflicted
+++ resolved
@@ -1122,7 +1122,9 @@
         return await db.delete(*pks)
 
     @classmethod
-    async def delete(cls, pk: Any, pipeline: Optional[Pipeline] = None) -> int:
+    async def delete(
+        cls, pk: Any, pipeline: Optional[redis.client.Pipeline] = None
+    ) -> int:
         """Delete data at this key."""
         db = cls._get_db(pipeline)
 
@@ -1141,18 +1143,10 @@
     ) -> "RedisModel":
         raise NotImplementedError
 
-<<<<<<< HEAD
-    async def expire(self, num_seconds: int, pipeline: Optional[Pipeline] = None):
-        db = self._get_db(pipeline)
-=======
     async def expire(
         self, num_seconds: int, pipeline: Optional[redis.client.Pipeline] = None
     ):
-        if pipeline is None:
-            db = self.db()
-        else:
-            db = pipeline
->>>>>>> 4661459d
+        db = self._get_db(pipeline)
 
         # TODO: Wrap any Redis response errors in a custom exception?
         await db.expire(self.make_primary_key(self.pk), num_seconds)
@@ -1259,7 +1253,7 @@
         return models
 
     @classmethod
-    def _get_db(self, pipeline: Optional[Pipeline]=None, bulk: bool=False):
+    def _get_db(self, pipeline: Optional[redis.client.Pipeline]=None, bulk: bool=False):
         if pipeline is not None:
             return pipeline
         elif bulk:
@@ -1271,7 +1265,7 @@
     async def delete_many(
         cls,
         models: Sequence["RedisModel"],
-        pipeline: Optional[Pipeline] = None,
+        pipeline: Optional[redis.client.Pipeline] = None,
     ) -> int:
         db = cls._get_db(pipeline)
 
