import abc
import dataclasses
import decimal
import json
import logging
import operator
from copy import copy
from enum import Enum
from functools import reduce
from typing import (
    AbstractSet,
    Any,
    Callable,
    Dict,
    List,
    Mapping,
    Optional,
    Sequence,
    Set,
    Tuple,
    Type,
    TypeVar,
    Union,
    no_type_check,
)

from more_itertools import ichunked
from pydantic import BaseModel, validator
from pydantic.fields import FieldInfo as PydanticFieldInfo
from pydantic.fields import ModelField, Undefined, UndefinedType
from pydantic.main import ModelMetaclass, validate_model
from pydantic.typing import NoArgAnyCallable
from pydantic.utils import Representation
from typing_extensions import Protocol, get_args, get_origin
from ulid import ULID

from .. import redis
from ..checks import has_redis_json, has_redisearch
from ..connections import get_redis_connection
from ..util import ASYNC_MODE
from .encoders import jsonable_encoder
from .render_tree import render_tree
from .token_escaper import TokenEscaper


model_registry = {}
_T = TypeVar("_T")
log = logging.getLogger(__name__)
escaper = TokenEscaper()

# For basic exact-match field types like an indexed string, we create a TAG
# field in the RediSearch index. TAG is designed for multi-value fields
# separated by a "separator" character. We're using the field for single values
# (multi-value TAGs will be exposed as a separate field type), and we use the
# pipe character (|) as the separator. There is no way to escape this character
# in hash fields or JSON objects, so if someone indexes a value that includes
# the pipe, we'll warn but allow, and then warn again if they try to query for
# values that contain this separator.
SINGLE_VALUE_TAG_FIELD_SEPARATOR = "|"

# This is the default field separator in RediSearch. We need it to determine if
# someone has accidentally passed in the field separator with string value of a
# multi-value field lookup, like a IN or NOT_IN.
DEFAULT_REDISEARCH_FIELD_SEPARATOR = ","

ERRORS_URL = "https://github.com/redis/redis-om-python/blob/main/docs/errors.md"


class RedisModelError(Exception):
    """Raised when a problem exists in the definition of a RedisModel."""


class QuerySyntaxError(Exception):
    """Raised when a query is constructed improperly."""


class NotFoundError(Exception):
    """Raised when a query found no results."""


class Operators(Enum):
    EQ = 1
    NE = 2
    LT = 3
    LE = 4
    GT = 5
    GE = 6
    OR = 7
    AND = 8
    NOT = 9
    IN = 10
    NOT_IN = 11
    LIKE = 12
    ALL = 13

    def __str__(self):
        return str(self.name)


ExpressionOrModelField = Union["Expression", "NegatedExpression", ModelField]


def embedded(cls):
    """
    Mark a model as embedded to avoid creating multiple indexes if the model is
    only ever used embedded within other models.
    """
    setattr(cls.Meta, "embedded", True)


def is_supported_container_type(typ: Optional[type]) -> bool:
    # TODO: Wait, why don't we support indexing sets?
    if typ == list or typ == tuple:
        return True
    unwrapped = get_origin(typ)
    return unwrapped == list or unwrapped == tuple


def validate_model_fields(model: Type["RedisModel"], field_values: Dict[str, Any]):
    for field_name in field_values.keys():
        if "__" in field_name:
            obj = model
            for sub_field in field_name.split("__"):
                if not hasattr(obj, sub_field):
                    raise QuerySyntaxError(
                        f"The update path {field_name} contains a field that does not "
                        f"exist on {model.__name__}. The field is: {sub_field}"
                    )
                obj = getattr(obj, sub_field)
            return

        if field_name not in model.__fields__:
            raise QuerySyntaxError(
                f"The field {field_name} does not exist on the model {model.__name__}"
            )


def decode_redis_value(
    obj: Union[List[bytes], Dict[bytes, bytes], bytes], encoding: str
) -> Union[List[str], Dict[str, str], str]:
    """Decode a binary-encoded Redis hash into the specified encoding."""
    if isinstance(obj, list):
        return [v.decode(encoding) for v in obj]
    if isinstance(obj, dict):
        return {
            key.decode(encoding): value.decode(encoding) for key, value in obj.items()
        }
    elif isinstance(obj, bytes):
        return obj.decode(encoding)


class PipelineError(Exception):
    """A Redis pipeline error."""


def verify_pipeline_response(
    response: List[Union[bytes, str]], expected_responses: int = 0
):
    # TODO: More generic pipeline verification here (what else is possible?),
    #  plus hash and JSON-specific verifications in separate functions.
    actual_responses = len(response)
    if actual_responses != expected_responses:
        raise PipelineError(
            f"We expected {expected_responses}, but the Redis "
            f"pipeline returned {actual_responses} responses."
        )


@dataclasses.dataclass
class NegatedExpression:
    """A negated Expression object.

    For now, this is a separate dataclass from Expression that acts as a facade
    around an Expression, indicating to model code (specifically, code
    responsible for querying) to negate the logic in the wrapped Expression. A
    better design is probably possible, maybe at least an ExpressionProtocol?
    """

    expression: "Expression"

    def __invert__(self):
        return self.expression

    def __and__(self, other):
        return Expression(
            left=self, op=Operators.AND, right=other, parents=self.expression.parents
        )

    def __or__(self, other):
        return Expression(
            left=self, op=Operators.OR, right=other, parents=self.expression.parents
        )

    @property
    def left(self):
        return self.expression.left

    @property
    def right(self):
        return self.expression.right

    @property
    def op(self):
        return self.expression.op

    @property
    def name(self):
        if self.expression.op is Operators.EQ:
            return f"NOT {self.expression.name}"
        else:
            return f"{self.expression.name} NOT"

    @property
    def tree(self):
        return render_tree(self)


@dataclasses.dataclass
class Expression:
    op: Operators
    left: Optional[ExpressionOrModelField]
    right: Optional[ExpressionOrModelField]
    parents: List[Tuple[str, "RedisModel"]]

    def __invert__(self):
        return NegatedExpression(self)

    def __and__(self, other: ExpressionOrModelField):
        return Expression(
            left=self, op=Operators.AND, right=other, parents=self.parents
        )

    def __or__(self, other: ExpressionOrModelField):
        return Expression(left=self, op=Operators.OR, right=other, parents=self.parents)

    @property
    def name(self):
        return str(self.op)

    @property
    def tree(self):
        return render_tree(self)


ExpressionOrNegated = Union[Expression, NegatedExpression]


class ExpressionProxy:
    def __init__(self, field: ModelField, parents: List[Tuple[str, "RedisModel"]]):
        self.field = field
        self.parents = parents

    def __eq__(self, other: Any) -> Expression:  # type: ignore[override]
        return Expression(
            left=self.field, op=Operators.EQ, right=other, parents=self.parents
        )

    def __ne__(self, other: Any) -> Expression:  # type: ignore[override]
        return Expression(
            left=self.field, op=Operators.NE, right=other, parents=self.parents
        )

    def __lt__(self, other: Any) -> Expression:
        return Expression(
            left=self.field, op=Operators.LT, right=other, parents=self.parents
        )

    def __le__(self, other: Any) -> Expression:
        return Expression(
            left=self.field, op=Operators.LE, right=other, parents=self.parents
        )

    def __gt__(self, other: Any) -> Expression:
        return Expression(
            left=self.field, op=Operators.GT, right=other, parents=self.parents
        )

    def __ge__(self, other: Any) -> Expression:
        return Expression(
            left=self.field, op=Operators.GE, right=other, parents=self.parents
        )

    def __mod__(self, other: Any) -> Expression:
        return Expression(
            left=self.field, op=Operators.LIKE, right=other, parents=self.parents
        )

    def __lshift__(self, other: Any) -> Expression:
        return Expression(
            left=self.field, op=Operators.IN, right=other, parents=self.parents
        )

    def __rshift__(self, other: Any) -> Expression:
        return Expression(
            left=self.field, op=Operators.NOT_IN, right=other, parents=self.parents
        )

    def __getattr__(self, item):
        if is_supported_container_type(self.field.outer_type_):
            embedded_cls = get_args(self.field.outer_type_)
            if not embedded_cls:
                raise QuerySyntaxError(
                    "In order to query on a list field, you must define "
                    "the contents of the list with a type annotation, like: "
                    f"orders: List[Order]. Docs: {ERRORS_URL}#E1"
                )
            embedded_cls = embedded_cls[0]
            attr = getattr(embedded_cls, item)
        else:
            attr = getattr(self.field.outer_type_, item)
        if isinstance(attr, self.__class__):
            new_parent = (self.field.name, self.field.outer_type_)
            if new_parent not in attr.parents:
                attr.parents.append(new_parent)
            new_parents = list(set(self.parents) - set(attr.parents))
            if new_parents:
                attr.parents = new_parents + attr.parents
        return attr


class QueryNotSupportedError(Exception):
    """The attempted query is not supported."""


class RediSearchFieldTypes(Enum):
    TEXT = "TEXT"
    TAG = "TAG"
    NUMERIC = "NUMERIC"
    GEO = "GEO"


# TODO: How to handle Geo fields?
NUMERIC_TYPES = (float, int, decimal.Decimal)
DEFAULT_PAGE_SIZE = 1000


class FindQuery:
    def __init__(
        self,
        expressions: Sequence[ExpressionOrNegated],
        model: Type["RedisModel"],
        offset: int = 0,
        limit: int = DEFAULT_PAGE_SIZE,
        page_size: int = DEFAULT_PAGE_SIZE,
        sort_fields: Optional[List[str]] = None,
    ):
        if not has_redisearch(model.db()):
            raise RedisModelError(
                "Your Redis instance does not have either the RediSearch module "
                "or RedisJSON module installed. Querying requires that your Redis "
                "instance has one of these modules installed."
            )

        self.expressions = expressions
        self.model = model
        self.offset = offset
        self.limit = limit
        self.page_size = page_size

        if sort_fields:
            self.sort_fields = self.validate_sort_fields(sort_fields)
        else:
            self.sort_fields = []

        self._expression = None
        self._query: Optional[str] = None
        self._pagination: List[str] = []
        self._model_cache: List[RedisModel] = []

    def dict(self) -> Dict[str, Any]:
        return dict(
            model=self.model,
            offset=self.offset,
            page_size=self.page_size,
            limit=self.limit,
            expressions=copy(self.expressions),
            sort_fields=copy(self.sort_fields),
        )

    def copy(self, **kwargs):
        original = self.dict()
        original.update(**kwargs)
        return FindQuery(**original)

    @property
    def pagination(self):
        if self._pagination:
            return self._pagination
        self._pagination = self.resolve_redisearch_pagination()
        return self._pagination

    @property
    def expression(self):
        if self._expression:
            return self._expression
        if self.expressions:
            self._expression = reduce(operator.and_, self.expressions)
        else:
            self._expression = Expression(
                left=None, right=None, op=Operators.ALL, parents=[]
            )
        return self._expression

    @property
    def query(self):
        """
        Resolve and return the RediSearch query for this FindQuery.

        NOTE: We cache the resolved query string after generating it. This should be OK
        because all mutations of FindQuery through public APIs return a new FindQuery instance.
        """
        if self._query:
            return self._query
        self._query = self.resolve_redisearch_query(self.expression)
        return self._query

    def validate_sort_fields(self, sort_fields: List[str]):
        for sort_field in sort_fields:
            field_name = sort_field.lstrip("-")
            if field_name not in self.model.__fields__:
                raise QueryNotSupportedError(
                    f"You tried sort by {field_name}, but that field "
                    f"does not exist on the model {self.model}"
                )
            field_proxy = getattr(self.model, field_name)
            if not getattr(field_proxy.field.field_info, "sortable", False):
                raise QueryNotSupportedError(
                    f"You tried sort by {field_name}, but {self.model} does "
                    f"not define that field as sortable. Docs: {ERRORS_URL}#E2"
                )
        return sort_fields

    @staticmethod
    def resolve_field_type(field: ModelField, op: Operators) -> RediSearchFieldTypes:
        if getattr(field.field_info, "primary_key", None) is True:
            return RediSearchFieldTypes.TAG
        elif op is Operators.LIKE:
            fts = getattr(field.field_info, "full_text_search", None)
            if fts is not True:  # Could be PydanticUndefined
                raise QuerySyntaxError(
                    f"You tried to do a full-text search on the field '{field.name}', "
                    f"but the field is not indexed for full-text search. Use the "
                    f"full_text_search=True option. Docs: {ERRORS_URL}#E3"
                )
            return RediSearchFieldTypes.TEXT

        field_type = field.outer_type_

        # TODO: GEO fields
        container_type = get_origin(field_type)

        if is_supported_container_type(container_type):
            # NOTE: A list of strings, like:
            #
            #     tarot_cards: List[str] = field(index=True)
            #
            # becomes a TAG field, which means that users can run equality and
            # membership queries on values.
            #
            # Meanwhile, a list of RedisModels, like:
            #
            #     friends: List[Friend] = field(index=True)
            #
            # is not itself directly indexed, but instead, we index any fields
            # within the model inside the list marked as `index=True`.
            return RediSearchFieldTypes.TAG
        elif container_type is not None:
            raise QuerySyntaxError(
                "Only lists and tuples are supported for multi-value fields. "
                f"Docs: {ERRORS_URL}#E4"
            )
        elif any(issubclass(field_type, t) for t in NUMERIC_TYPES):
            # Index numeric Python types as NUMERIC fields, so we can support
            # range queries.
            return RediSearchFieldTypes.NUMERIC
        else:
            # TAG fields are the default field type and support equality and
            # membership queries, though membership (and the multi-value nature
            # of the field) are hidden from users unless they explicitly index
            # multiple values, with either a list or tuple,
            # e.g.,
            #    favorite_foods: List[str] = field(index=True)
            return RediSearchFieldTypes.TAG

    @staticmethod
    def expand_tag_value(value):
        if isinstance(value, str):
            return escaper.escape(value)
        if isinstance(value, bytes):
            # TODO: We don't decode bytes objects passed as input. Should we?
            # TODO: TAG indexes fail on JSON arrays of numbers -- only strings
            #  are allowed -- what happens if we save an array of bytes?
            return value
        try:
            return "|".join([escaper.escape(str(v)) for v in value])
        except TypeError:
            log.debug(
                "Escaping single non-iterable value used for an IN or "
                "NOT_IN query: %s",
                value,
            )
        return escaper.escape(str(value))

    @classmethod
    def resolve_value(
        cls,
        field_name: str,
        field_type: RediSearchFieldTypes,
        field_info: PydanticFieldInfo,
        op: Operators,
        value: Any,
        parents: List[Tuple[str, "RedisModel"]],
    ) -> str:
        if parents:
            prefix = "_".join([p[0] for p in parents])
            field_name = f"{prefix}_{field_name}"
        result = ""
        if field_type is RediSearchFieldTypes.TEXT:
            result = f"@{field_name}_fts:"
            if op is Operators.EQ:
                result += f'"{value}"'
            elif op is Operators.NE:
                result = f'-({result}"{value}")'
            elif op is Operators.LIKE:
                result += value
            else:
                raise QueryNotSupportedError(
                    "Only equals (=), not-equals (!=), and like() "
                    "comparisons are supported for TEXT fields. "
                    f"Docs: {ERRORS_URL}#E5"
                )
        elif field_type is RediSearchFieldTypes.NUMERIC:
            if op is Operators.EQ:
                result += f"@{field_name}:[{value} {value}]"
            elif op is Operators.NE:
                result += f"-(@{field_name}:[{value} {value}])"
            elif op is Operators.GT:
                result += f"@{field_name}:[({value} +inf]"
            elif op is Operators.LT:
                result += f"@{field_name}:[-inf ({value}]"
            elif op is Operators.GE:
                result += f"@{field_name}:[{value} +inf]"
            elif op is Operators.LE:
                result += f"@{field_name}:[-inf {value}]"
        # TODO: How will we know the difference between a multi-value use of a TAG
        #  field and our hidden use of TAG for exact-match queries?
        elif field_type is RediSearchFieldTypes.TAG:
            if op is Operators.EQ:
                separator_char = getattr(
                    field_info, "separator", SINGLE_VALUE_TAG_FIELD_SEPARATOR
                )
                if value == separator_char:
                    # The value is ONLY the TAG field separator character --
                    # this is not going to work.
                    log.warning(
                        "Your query against the field %s is for a single character, %s, "
                        "that is used internally by redis-om-python. We must ignore "
                        "this portion of the query. Please review your query to find "
                        "an alternative query that uses a string containing more than "
                        "just the character %s.",
                        field_name,
                        separator_char,
                        separator_char,
                    )
                    return ""
                if separator_char in value:
                    # The value contains the TAG field separator. We can work
                    # around this by breaking apart the values and unioning them
                    # with multiple field:{} queries.
                    values: filter = filter(None, value.split(separator_char))
                    for value in values:
                        value = escaper.escape(value)
                        result += f"@{field_name}:{{{value}}}"
                else:
                    value = escaper.escape(value)
                    result += f"@{field_name}:{{{value}}}"
            elif op is Operators.NE:
                value = escaper.escape(value)
                result += f"-(@{field_name}:{{{value}}})"
            elif op is Operators.IN:
                expanded_value = cls.expand_tag_value(value)
                result += f"(@{field_name}:{{{expanded_value}}})"
            elif op is Operators.NOT_IN:
                # TODO: Implement NOT_IN, test this...
                expanded_value = cls.expand_tag_value(value)
                result += f"-(@{field_name}:{{{expanded_value}}})"

        return result

    def resolve_redisearch_pagination(self):
        """Resolve pagination options for a query."""
        return ["LIMIT", self.offset, self.limit]

    def resolve_redisearch_sort_fields(self):
        """Resolve sort options for a query."""
        if not self.sort_fields:
            return
        fields = []
        for f in self.sort_fields:
            direction = "desc" if f.startswith("-") else "asc"
            fields.extend([f.lstrip("-"), direction])
        if self.sort_fields:
            return ["SORTBY", *fields]

    @classmethod
    def resolve_redisearch_query(cls, expression: ExpressionOrNegated) -> str:
        """
        Resolve an arbitrarily deep expression into a single RediSearch query string.

        This method is complex. Note the following:

        1. This method makes a recursive call to itself when it finds that
           either the left or right operand contains another expression.

        2. An expression might be in a "negated" form, which means that the user
           gave us an expression like ~(Member.age == 30), or in other words,
           "Members whose age is NOT 30." Thus, a negated expression is one in
           which the meaning of an expression is inverted. If we find a negated
           expression, we need to add the appropriate "NOT" syntax but can
           otherwise use the resolved RediSearch query for the expression as-is.

        3. The final resolution of an expression should be a left operand that's
           a ModelField, an operator, and a right operand that's NOT a ModelField.
           With an IN or NOT_IN operator, the right operand can be a sequence
           type, but otherwise, sequence types are converted to strings.

        TODO: When the operator is not IN or NOT_IN, detect a sequence type (other
         than strings, which are allowed) and raise an exception.
        """
        field_type = None
        field_name = None
        field_info = None
        encompassing_expression_is_negated = False
        result = ""

        if isinstance(expression, NegatedExpression):
            encompassing_expression_is_negated = True
            expression = expression.expression

        if expression.op is Operators.ALL:
            if encompassing_expression_is_negated:
                # TODO: Is there a use case for this, perhaps for dynamic
                #  scoring purposes with full-text search?
                raise QueryNotSupportedError(
                    "You cannot negate a query for all results."
                )
            return "*"

        if isinstance(expression.left, Expression) or isinstance(
            expression.left, NegatedExpression
        ):
            result += f"({cls.resolve_redisearch_query(expression.left)})"
        elif isinstance(expression.left, ModelField):
            field_type = cls.resolve_field_type(expression.left, expression.op)
            field_name = expression.left.name
            field_info = expression.left.field_info
            if not field_info or not getattr(field_info, "index", None):
                raise QueryNotSupportedError(
                    f"You tried to query by a field ({field_name}) "
                    f"that isn't indexed. Docs: {ERRORS_URL}#E6"
                )
        else:
            raise QueryNotSupportedError(
                "A query expression should start with either a field "
                f"or an expression enclosed in parentheses. Docs: {ERRORS_URL}#E7"
            )

        right = expression.right

        if isinstance(right, Expression) or isinstance(right, NegatedExpression):
            if expression.op == Operators.AND:
                result += " "
            elif expression.op == Operators.OR:
                result += "| "
            else:
                raise QueryNotSupportedError(
                    "You can only combine two query expressions with"
                    f"AND (&) or OR (|). Docs: {ERRORS_URL}#E8"
                )

            if isinstance(right, NegatedExpression):
                result += "-"
                # We're handling the RediSearch operator in this call ("-"), so resolve the
                # inner expression instead of the NegatedExpression.
                right = right.expression

            result += f"({cls.resolve_redisearch_query(right)})"
        else:
            if not field_name:
                raise QuerySyntaxError("Could not resolve field name. See docs: TODO")
            elif not field_type:
                raise QuerySyntaxError("Could not resolve field type. See docs: TODO")
            elif not field_info:
                raise QuerySyntaxError("Could not resolve field info. See docs: TODO")
            elif isinstance(right, ModelField):
                raise QueryNotSupportedError(
                    "Comparing fields is not supported. See docs: TODO"
                )
            else:
                result += cls.resolve_value(
                    field_name,
                    field_type,
                    field_info,
                    expression.op,
                    right,
                    expression.parents,
                )

        if encompassing_expression_is_negated:
            result = f"-({result})"

        return result

    async def execute(self, exhaust_results=True):
        args = ["ft.search", self.model.Meta.index_name, self.query, *self.pagination]
        if self.sort_fields:
            args += self.resolve_redisearch_sort_fields()

        # Reset the cache if we're executing from offset 0.
        if self.offset == 0:
            self._model_cache.clear()

        # If the offset is greater than 0, we're paginating through a result set,
        # so append the new results to results already in the cache.
        raw_result = await self.model.db().execute_command(*args)
        count = raw_result[0]
        results = self.model.from_redis(raw_result)
        self._model_cache += results

        if not exhaust_results:
            return self._model_cache

        # The query returned all results, so we have no more work to do.
        if count <= len(results):
            return self._model_cache

        # Transparently (to the user) make subsequent requests to paginate
        # through the results and finally return them all.
        query = self
        while True:
            # Make a query for each pass of the loop, with a new offset equal to the
            # current offset plus `page_size`, until we stop getting results back.
            query = query.copy(offset=query.offset + query.page_size)
            _results = await query.execute(exhaust_results=False)
            if not _results:
                break
            self._model_cache += _results
        return self._model_cache

    async def first(self):
        query = self.copy(offset=0, limit=1, sort_fields=self.sort_fields)
        results = await query.execute(exhaust_results=False)
        if not results:
            raise NotFoundError()
        return results[0]

    async def all(self, batch_size=DEFAULT_PAGE_SIZE):
        if batch_size != self.page_size:
            query = self.copy(page_size=batch_size, limit=batch_size)
            return await query.execute()
        return await self.execute()

    async def page(self, offset=0, limit=10):
        return await self.copy(offset=offset, limit=limit).execute()

    def sort_by(self, *fields: str):
        if not fields:
            return self
        return self.copy(sort_fields=list(fields))

    async def update(self, use_transaction=True, **field_values):
        """
        Update models that match this query to the given field-value pairs.

        Keys and values given as keyword arguments are interpreted as fields
        on the target model and the values as the values to which to set the
        given fields.
        """
        validate_model_fields(self.model, field_values)
        pipeline = await self.model.db().pipeline() if use_transaction else None

        # TODO: async for here?
        for model in await self.all():
            for field, value in field_values.items():
                setattr(model, field, value)
            # TODO: In the non-transaction case, can we do more to detect
            #  failure responses from Redis?
            await model.save(pipeline=pipeline)

        if pipeline:
            # TODO: Response type?
            # TODO: Better error detection for transactions.
            await pipeline.execute()

    async def delete(self):
        """Delete all matching records in this query."""
        # TODO: Better response type, error detection
        return await self.model.db().delete(*[m.key() for m in await self.all()])

    async def __aiter__(self):
        if self._model_cache:
            for m in self._model_cache:
                yield m
        else:
            for m in await self.execute():
                yield m

    def __getitem__(self, item: int):
        """
        Given this code:
            Model.find()[1000]

        We should return only the 1000th result.

            1. If the result is loaded in the query cache for this query,
               we can return it directly from the cache.

            2. If the query cache does not have enough elements to return
               that result, then we should clone the current query and
               give it a new offset and limit: offset=n, limit=1.
        """
        if ASYNC_MODE:
            raise QuerySyntaxError(
                "Cannot use [] notation with async code. "
                "Use FindQuery.get_item() instead."
            )
        if self._model_cache and len(self._model_cache) >= item:
            return self._model_cache[item]

        query = self.copy(offset=item, limit=1)

        return query.execute()[0]  # noqa

    async def get_item(self, item: int):
        """
        Given this code:
            await Model.find().get_item(1000)

        We should return only the 1000th result.

            1. If the result is loaded in the query cache for this query,
               we can return it directly from the cache.

            2. If the query cache does not have enough elements to return
               that result, then we should clone the current query and
               give it a new offset and limit: offset=n, limit=1.

        NOTE: This method is included specifically for async users, who
        cannot use the notation Model.find()[1000].
        """
        if self._model_cache and len(self._model_cache) >= item:
            return self._model_cache[item]

        query = self.copy(offset=item, limit=1)
        result = await query.execute()
        return result[0]


class PrimaryKeyCreator(Protocol):
    def create_pk(self, *args, **kwargs) -> str:
        """Create a new primary key"""


class UlidPrimaryKey:
    """
    A client-side generated primary key that follows the ULID spec.
    https://github.com/ulid/javascript#specification
    """

    @staticmethod
    def create_pk(*args, **kwargs) -> str:
        return str(ULID())


def __dataclass_transform__(
    *,
    eq_default: bool = True,
    order_default: bool = False,
    kw_only_default: bool = False,
    field_descriptors: Tuple[Union[type, Callable[..., Any]], ...] = (()),
) -> Callable[[_T], _T]:
    return lambda a: a


class FieldInfo(PydanticFieldInfo):
    def __init__(self, default: Any = Undefined, **kwargs: Any) -> None:
        primary_key = kwargs.pop("primary_key", False)
        sortable = kwargs.pop("sortable", Undefined)
        index = kwargs.pop("index", Undefined)
        full_text_search = kwargs.pop("full_text_search", Undefined)
        super().__init__(default=default, **kwargs)
        self.primary_key = primary_key
        self.sortable = sortable
        self.index = index
        self.full_text_search = full_text_search


class RelationshipInfo(Representation):
    def __init__(
        self,
        *,
        back_populates: Optional[str] = None,
        link_model: Optional[Any] = None,
    ) -> None:
        self.back_populates = back_populates
        self.link_model = link_model


def Field(
    default: Any = Undefined,
    *,
    default_factory: Optional[NoArgAnyCallable] = None,
    alias: str = None,
    title: str = None,
    description: str = None,
    exclude: Union[
        AbstractSet[Union[int, str]], Mapping[Union[int, str], Any], Any
    ] = None,
    include: Union[
        AbstractSet[Union[int, str]], Mapping[Union[int, str], Any], Any
    ] = None,
    const: bool = None,
    gt: float = None,
    ge: float = None,
    lt: float = None,
    le: float = None,
    multiple_of: float = None,
    min_items: int = None,
    max_items: int = None,
    min_length: int = None,
    max_length: int = None,
    allow_mutation: bool = True,
    regex: str = None,
    primary_key: bool = False,
    sortable: Union[bool, UndefinedType] = Undefined,
    index: Union[bool, UndefinedType] = Undefined,
    full_text_search: Union[bool, UndefinedType] = Undefined,
    schema_extra: Optional[Dict[str, Any]] = None,
) -> Any:
    current_schema_extra = schema_extra or {}
    field_info = FieldInfo(
        default,
        default_factory=default_factory,
        alias=alias,
        title=title,
        description=description,
        exclude=exclude,
        include=include,
        const=const,
        gt=gt,
        ge=ge,
        lt=lt,
        le=le,
        multiple_of=multiple_of,
        min_items=min_items,
        max_items=max_items,
        min_length=min_length,
        max_length=max_length,
        allow_mutation=allow_mutation,
        regex=regex,
        primary_key=primary_key,
        sortable=sortable,
        index=index,
        full_text_search=full_text_search,
        **current_schema_extra,
    )
    field_info._validate()
    return field_info


@dataclasses.dataclass
class PrimaryKey:
    name: str
    field: ModelField


class BaseMeta(Protocol):
    global_key_prefix: str
    model_key_prefix: str
    primary_key_pattern: str
    database: redis.Redis
    primary_key: PrimaryKey
    primary_key_creator_cls: Type[PrimaryKeyCreator]
    index_name: str
    embedded: bool
    encoding: str


@dataclasses.dataclass
class DefaultMeta:
    """A default placeholder Meta object.

    TODO: Revisit whether this is really necessary, and whether making
     these all optional here is the right choice.
    """

    global_key_prefix: Optional[str] = None
    model_key_prefix: Optional[str] = None
    primary_key_pattern: Optional[str] = None
    database: Optional[redis.Redis] = None
    primary_key: Optional[PrimaryKey] = None
    primary_key_creator_cls: Optional[Type[PrimaryKeyCreator]] = None
    index_name: Optional[str] = None
    embedded: Optional[bool] = False
    encoding: str = "utf-8"


class ModelMeta(ModelMetaclass):
    _meta: BaseMeta

    def __new__(cls, name, bases, attrs, **kwargs):  # noqa C901
        meta = attrs.pop("Meta", None)
        new_class = super().__new__(cls, name, bases, attrs, **kwargs)

        # The fact that there is a Meta field and _meta field is important: a
        # user may have given us a Meta object with their configuration, while
        # we might have inherited _meta from a parent class, and should
        # therefore use some of the inherited fields.
        meta = meta or getattr(new_class, "Meta", None)
        base_meta = getattr(new_class, "_meta", None)

        if meta and meta != DefaultMeta and meta != base_meta:
            new_class.Meta = meta
            new_class._meta = meta
        elif base_meta:
            new_class._meta = type(
                f"{new_class.__name__}Meta", (base_meta,), dict(base_meta.__dict__)
            )
            new_class.Meta = new_class._meta
            # Unset inherited values we don't want to reuse (typically based on
            # the model name).
            new_class._meta.model_key_prefix = None
            new_class._meta.index_name = None
        else:
            new_class._meta = type(
                f"{new_class.__name__}Meta", (DefaultMeta,), dict(DefaultMeta.__dict__)
            )
            new_class.Meta = new_class._meta

        # Create proxies for each model field so that we can use the field
        # in queries, like Model.get(Model.field_name == 1)
        for field_name, field in new_class.__fields__.items():
            setattr(new_class, field_name, ExpressionProxy(field, []))
            annotation = new_class.get_annotations().get(field_name)
            if annotation:
                new_class.__annotations__[field_name] = Union[
                    annotation, ExpressionProxy
                ]
            else:
                new_class.__annotations__[field_name] = ExpressionProxy
            # Check if this is our FieldInfo version with extended ORM metadata.
            if isinstance(field.field_info, FieldInfo):
                if field.field_info.primary_key:
                    new_class._meta.primary_key = PrimaryKey(
                        name=field_name, field=field
                    )

        if not getattr(new_class._meta, "global_key_prefix", None):
            new_class._meta.global_key_prefix = getattr(
                base_meta, "global_key_prefix", ""
            )
        if not getattr(new_class._meta, "model_key_prefix", None):
            # Don't look at the base class for this.
            new_class._meta.model_key_prefix = (
                f"{new_class.__module__}.{new_class.__name__}"
            )
        if not getattr(new_class._meta, "primary_key_pattern", None):
            new_class._meta.primary_key_pattern = getattr(
                base_meta, "primary_key_pattern", "{pk}"
            )
        if not getattr(new_class._meta, "database", None):
            new_class._meta.database = getattr(
                base_meta, "database", get_redis_connection()
            )
        if not getattr(new_class._meta, "encoding", None):
            new_class._meta.encoding = getattr(base_meta, "encoding")
        if not getattr(new_class._meta, "primary_key_creator_cls", None):
            new_class._meta.primary_key_creator_cls = getattr(
                base_meta, "primary_key_creator_cls", UlidPrimaryKey
            )
        # TODO: Configurable key separate, defaults to ":"
        if not getattr(new_class._meta, "index_name", None):
            new_class._meta.index_name = (
                f"{new_class._meta.global_key_prefix}:"
                f"{new_class._meta.model_key_prefix}:index"
            )

        # Not an abstract model class or embedded model, so we should let the
        # Migrator create indexes for it.
        if abc.ABC not in bases and not getattr(new_class._meta, "embedded", False):
            key = f"{new_class.__module__}.{new_class.__qualname__}"
            model_registry[key] = new_class

        return new_class


class RedisModel(BaseModel, abc.ABC, metaclass=ModelMeta):
    pk: Optional[str] = Field(default=None, primary_key=True)

    Meta = DefaultMeta

    class Config:
        orm_mode = True
        arbitrary_types_allowed = True
        extra = "allow"

    def __init__(__pydantic_self__, **data: Any) -> None:
        super().__init__(**data)
        __pydantic_self__.validate_primary_key()

    def __lt__(self, other):
        """Default sort: compare primary key of models."""
        return self.pk < other.pk

    def key(self):
        """Return the Redis key for this model."""
        pk = getattr(self, self._meta.primary_key.field.name)
        return self.make_primary_key(pk)

    @classmethod
    async def _delete(cls, db, *pks):
        return await db.delete(*pks)

    @classmethod
    async def delete(
        cls, pk: Any, pipeline: Optional[redis.client.Pipeline] = None
    ) -> int:
        """Delete data at this key."""
        db = cls._get_db(pipeline)

        return await cls._delete(db, cls.make_primary_key(pk))

    @classmethod
    async def get(cls, pk: Any) -> "RedisModel":
        raise NotImplementedError

    async def update(self, **field_values):
        """Update this model instance with the specified key-value pairs."""
        raise NotImplementedError

    async def save(
        self, pipeline: Optional[redis.client.Pipeline] = None
    ) -> "RedisModel":
        raise NotImplementedError

    async def expire(
        self, num_seconds: int, pipeline: Optional[redis.client.Pipeline] = None
    ):
        db = self._get_db(pipeline)

        # TODO: Wrap any Redis response errors in a custom exception?
        await db.expire(self.make_primary_key(self.pk), num_seconds)

    @validator("pk", always=True, allow_reuse=True)
    def validate_pk(cls, v):
        if not v:
            v = cls._meta.primary_key_creator_cls().create_pk()
        return v

    @classmethod
    def validate_primary_key(cls):
        """Check for a primary key. We need one (and only one)."""
        primary_keys = 0
        for name, field in cls.__fields__.items():
            if getattr(field.field_info, "primary_key", None):
                primary_keys += 1
        if primary_keys == 0:
            raise RedisModelError("You must define a primary key for the model")
        elif primary_keys > 1:
            raise RedisModelError("You must define only one primary key for a model")

    @classmethod
    def make_key(cls, part: str):
        global_prefix = getattr(cls._meta, "global_key_prefix", "").strip(":")
        model_prefix = getattr(cls._meta, "model_key_prefix", "").strip(":")
        return f"{global_prefix}:{model_prefix}:{part}"

    @classmethod
    def make_primary_key(cls, pk: Any):
        """Return the Redis key for this model."""
        return cls.make_key(cls._meta.primary_key_pattern.format(pk=pk))

    @classmethod
    def db(cls):
        return cls._meta.database

    @classmethod
    def find(cls, *expressions: Union[Any, Expression]) -> FindQuery:
        return FindQuery(expressions=expressions, model=cls)

    @classmethod
    def from_redis(cls, res: Any):
        # TODO: Parsing logic copied from redisearch-py. Evaluate.
        def to_string(s):
            if isinstance(s, (str,)):
                return s
            elif isinstance(s, bytes):
                return s.decode(errors="ignore")
            else:
                return s  # Not a string we care about

        docs = []
        step = 2  # Because the result has content
        offset = 1  # The first item is the count of total matches.

        for i in range(1, len(res), step):
            fields = dict(
                zip(
                    map(to_string, res[i + offset][::2]),
                    map(to_string, res[i + offset][1::2]),
                )
            )
            # $ means a json entry
            if fields.get("$"):
                json_fields = json.loads(fields.pop("$"))
                doc = cls(**json_fields)
            else:
                doc = cls(**fields)

            docs.append(doc)
        return docs

    @classmethod
    def get_annotations(cls):
        d = {}
        for c in cls.mro():
            try:
                d.update(**c.__annotations__)
            except AttributeError:
                # object, at least, has no __annotations__ attribute.
                pass
        return d

    @classmethod
    async def add(
        cls,
        models: Sequence["RedisModel"],
        pipeline: Optional[redis.client.Pipeline] = None,
        pipeline_verifier: Callable[..., Any] = verify_pipeline_response,
    ) -> Sequence["RedisModel"]:
        db = cls._get_db(pipeline, bulk=True)

        for model in models:
            # save() just returns the model, we don't need that here.
            await model.save(pipeline=db)

        # If the user didn't give us a pipeline, then we need to execute
        # the one we just created.
        if pipeline is None:
            result = await db.execute()
            pipeline_verifier(result, expected_responses=len(models))

        return models

    @classmethod
    def _get_db(
        self, pipeline: Optional[redis.client.Pipeline] = None, bulk: bool = False
    ):
        if pipeline is not None:
            return pipeline
        elif bulk:
            return self.db().pipeline(transaction=False)
        else:
            return self.db()

    @classmethod
    async def delete_many(
        cls,
        models: Sequence["RedisModel"],
        pipeline: Optional[redis.client.Pipeline] = None,
    ) -> int:
        db = cls._get_db(pipeline)

        for chunk in ichunked(models, 100):
            pks = [cls.make_primary_key(model.pk) for model in chunk]
            await cls._delete(db, *pks)

        return len(models)

    @classmethod
    def redisearch_schema(cls):
        raise NotImplementedError

    def check(self):
        """Run all validations."""
        *_, validation_error = validate_model(self.__class__, self.__dict__)
        if validation_error:
            raise validation_error


class HashModel(RedisModel, abc.ABC):
    def __init_subclass__(cls, **kwargs):
        super().__init_subclass__(**kwargs)

        for name, field in cls.__fields__.items():
            origin = get_origin(field.outer_type_)
            if origin:
                for typ in (Set, Mapping, List):
                    if issubclass(origin, typ):
                        raise RedisModelError(
                            f"HashModels cannot index set, list,"
                            f" or mapping fields. Field: {name}"
                        )

            if issubclass(field.outer_type_, RedisModel):
                raise RedisModelError(
                    f"HashModels cannot index embedded model fields. Field: {name}"
                )
            elif dataclasses.is_dataclass(field.outer_type_):
                raise RedisModelError(
                    f"HashModels cannot index dataclass fields. Field: {name}"
                )

<<<<<<< HEAD
    def dict(self) -> Dict[str, Any]:
        # restore none values
        return dict(self)

    async def save(self, pipeline: Optional[Pipeline] = None) -> "HashModel":
        self.check()
        if pipeline is None:
            db = self.db()
        else:
            db = pipeline
        document = jsonable_encoder({key: val if val else "0" for key, val in self.dict().items()})
=======
    async def save(
        self, pipeline: Optional[redis.client.Pipeline] = None
    ) -> "HashModel":
        self.check()
        db = self._get_db(pipeline)

        document = jsonable_encoder(self.dict())
>>>>>>> a00a68b4
        # TODO: Wrap any Redis response errors in a custom exception?
        await db.hset(self.key(), mapping=document)
        return self

    @classmethod
    async def all_pks(cls):  # type: ignore
        key_prefix = cls.make_key(cls._meta.primary_key_pattern.format(pk=""))
        # TODO: We assume the key ends with the default separator, ":" -- when
        #  we make the separator configurable, we need to update this as well.
        #  ... And probably lots of other places ...
        #
        # TODO: Also, we need to decide how we want to handle the lack of
        #  decode_responses=True...
        return (
            key.split(":")[-1]
            if isinstance(key, str)
            else key.decode(cls.Meta.encoding).split(":")[-1]
            async for key in cls.db().scan_iter(f"{key_prefix}*", _type="HASH")
        )

    @classmethod
    async def get(cls, pk: Any) -> "HashModel":
        document = await cls.db().hgetall(cls.make_primary_key(pk))
        if not document:
            raise NotFoundError
        try:
            # restore none values
            document = {key: val if val != "0" else None for key, val in document.items()}
            result = cls.parse_obj(document)
        except TypeError as e:
            log.warning(
                f'Could not parse Redis response. Error was: "{e}". Probably, the '
                "connection is not set to decode responses from bytes. "
                "Attempting to decode response using the encoding set on "
                f"model class ({cls.__class__}. Encoding: {cls.Meta.encoding}."
            )
            document = decode_redis_value(document, cls.Meta.encoding)
            result = cls.parse_obj(document)
        return result

    @classmethod
    @no_type_check
    def _get_value(cls, *args, **kwargs) -> Any:
        """
        Always send None as a zero string: "0" to handle Optional int and float fields.

        TODO: We do this because redis-py's hset() method requires non-null
        values. Is there a better way?
        """
        val = super()._get_value(*args, **kwargs)
        if val is None:
            return "0"
        return val

    @classmethod
    def redisearch_schema(cls):
        hash_prefix = cls.make_key(cls._meta.primary_key_pattern.format(pk=""))
        schema_prefix = f"ON HASH PREFIX 1 {hash_prefix} SCHEMA"
        schema_parts = [schema_prefix] + cls.schema_for_fields()
        return " ".join(schema_parts)

    async def update(self, **field_values):
        validate_model_fields(self.__class__, field_values)
        for field, value in field_values.items():
            setattr(self, field, value)
        await self.save()

    @classmethod
    def schema_for_fields(cls):
        schema_parts = []

        for name, field in cls.__fields__.items():
            # TODO: Merge this code with schema_for_type()?
            _type = field.outer_type_
            is_subscripted_type = get_origin(_type)

            if getattr(field.field_info, "primary_key", None):
                if issubclass(_type, str):
                    redisearch_field = (
                        f"{name} TAG SEPARATOR {SINGLE_VALUE_TAG_FIELD_SEPARATOR}"
                    )
                else:
                    redisearch_field = cls.schema_for_type(
                        name, _type, field.field_info
                    )
                schema_parts.append(redisearch_field)
            elif getattr(field.field_info, "index", None) is True:
                schema_parts.append(cls.schema_for_type(name, _type, field.field_info))
            elif is_subscripted_type:
                # Ignore subscripted types (usually containers!) that we don't
                # support, for the purposes of indexing.
                if not is_supported_container_type(_type):
                    continue

                embedded_cls = get_args(_type)
                if not embedded_cls:
                    # TODO: Test if this can really happen.
                    log.warning("Model %s defined an empty list field: %s", cls, name)
                    continue
                embedded_cls = embedded_cls[0]
                schema_parts.append(
                    cls.schema_for_type(name, embedded_cls, field.field_info)
                )
            elif issubclass(_type, RedisModel):
                schema_parts.append(cls.schema_for_type(name, _type, field.field_info))
        return schema_parts

    @classmethod
    def schema_for_type(cls, name, typ: Any, field_info: PydanticFieldInfo):
        # TODO: Import parent logic from JsonModel to deal with lists, so that
        #  a List[int] gets indexed as TAG instead of NUMERICAL.
        # TODO: Raise error if user embeds a model field or list and makes it
        #  sortable. Instead, the embedded model should mark individual fields
        #  as sortable.
        # TODO: Abstract string-building logic for each type (TAG, etc.) into
        #  classes that take a field name.
        sortable = getattr(field_info, "sortable", False)

        if is_supported_container_type(typ):
            embedded_cls = get_args(typ)
            if not embedded_cls:
                # TODO: Test if this can really happen.
                log.warning(
                    "Model %s defined an empty list or tuple field: %s", cls, name
                )
                return ""
            embedded_cls = embedded_cls[0]
            schema = cls.schema_for_type(name, embedded_cls, field_info)
        elif any(issubclass(typ, t) for t in NUMERIC_TYPES):
            schema = f"{name} NUMERIC"
        elif issubclass(typ, str):
            if getattr(field_info, "full_text_search", False) is True:
                schema = (
                    f"{name} TAG SEPARATOR {SINGLE_VALUE_TAG_FIELD_SEPARATOR} "
                    f"{name} AS {name}_fts TEXT"
                )
            else:
                schema = f"{name} TAG SEPARATOR {SINGLE_VALUE_TAG_FIELD_SEPARATOR}"
        elif issubclass(typ, RedisModel):
            sub_fields = []
            for embedded_name, field in typ.__fields__.items():
                sub_fields.append(
                    cls.schema_for_type(
                        f"{name}_{embedded_name}", field.outer_type_, field.field_info
                    )
                )
            schema = " ".join(sub_fields)
        else:
            schema = f"{name} TAG SEPARATOR {SINGLE_VALUE_TAG_FIELD_SEPARATOR}"
        if schema and sortable is True:
            schema += " SORTABLE"
        return schema


class JsonModel(RedisModel, abc.ABC):
    def __init_subclass__(cls, **kwargs):
        # Generate the RediSearch schema once to validate fields.
        cls.redisearch_schema()

    def __init__(self, *args, **kwargs):
        if not has_redis_json(self.db()):
            log.error(
                "Your Redis instance does not have the RedisJson module "
                "loaded. JsonModel depends on RedisJson."
            )
        super().__init__(*args, **kwargs)

    async def save(
        self, pipeline: Optional[redis.client.Pipeline] = None
    ) -> "JsonModel":
        self.check()
        db = self._get_db(pipeline)

        # TODO: Wrap response errors in a custom exception?
        await db.execute_command("JSON.SET", self.key(), ".", self.json())
        return self

    @classmethod
    async def all_pks(cls):  # type: ignore
        key_prefix = cls.make_key(cls._meta.primary_key_pattern.format(pk=""))
        # TODO: We assume the key ends with the default separator, ":" -- when
        #  we make the separator configurable, we need to update this as well.
        #  ... And probably lots of other places ...
        #
        # TODO: Also, we need to decide how we want to handle the lack of
        #  decode_responses=True...
        return (
            key.split(":")[-1]
            if isinstance(key, str)
            else key.decode(cls.Meta.encoding).split(":")[-1]
            async for key in cls.db().scan_iter(f"{key_prefix}*", _type="ReJSON-RL")
        )

    async def update(self, **field_values):
        validate_model_fields(self.__class__, field_values)
        for field, value in field_values.items():
            # Handle the simple update case first, e.g. city="Happy Valley"
            if "__" not in field:
                setattr(self, field, value)
                continue

            # Handle the nested update field name case, e.g. address__city="Happy Valley"
            obj = self
            parts = field.split("__")
            path_to_field = parts[:-1]
            target_field = parts[-1]

            # Get the final object in a nested update field name, e.g. for
            # the string address__city, we want to get self.address.city
            for sub_field in path_to_field:
                obj = getattr(obj, sub_field)

            # Set the target field (the last "part" of the nested update
            # field name) to the target value.
            setattr(obj, target_field, value)
        await self.save()

    @classmethod
    async def get(cls, pk: Any) -> "JsonModel":
        document = await cls.db().execute_command("JSON.GET", cls.make_primary_key(pk))
        if not document:
            raise NotFoundError
        return cls.parse_raw(document)

    @classmethod
    def redisearch_schema(cls):
        key_prefix = cls.make_key(cls._meta.primary_key_pattern.format(pk=""))
        schema_prefix = f"ON JSON PREFIX 1 {key_prefix} SCHEMA"
        schema_parts = [schema_prefix] + cls.schema_for_fields()
        return " ".join(schema_parts)

    @classmethod
    def schema_for_fields(cls):
        schema_parts = []
        json_path = "$"

        for name, field in cls.__fields__.items():
            _type = field.outer_type_
            schema_parts.append(
                cls.schema_for_type(json_path, name, "", _type, field.field_info)
            )
        return schema_parts

    @classmethod
    def schema_for_type(
        cls,
        json_path: str,
        name: str,
        name_prefix: str,
        typ: Any,
        field_info: PydanticFieldInfo,
        parent_type: Optional[Any] = None,
    ) -> str:
        should_index = getattr(field_info, "index", False)
        is_container_type = is_supported_container_type(typ)
        parent_is_container_type = is_supported_container_type(parent_type)
        parent_is_model = False

        if parent_type:
            try:
                parent_is_model = issubclass(parent_type, RedisModel)
            except TypeError:
                pass

        # TODO: We need a better way to know that we're indexing a value
        #  discovered in a model within an array.
        #
        # E.g., say we have a field like `orders: List[Order]`, and we're
        # indexing the "name" field from the Order model (because it's marked
        # index=True in the Order model). The JSONPath for this field is
        # $.orders[*].name, but the "parent" type at this point is Order, not
        # List. For now, we'll discover that Orders are stored in a list by
        # checking if the JSONPath contains the expression for all items in
        # an array.
        parent_is_model_in_container = parent_is_model and json_path.endswith("[*]")

        try:
            field_is_model = issubclass(typ, RedisModel)
        except TypeError:
            # Not a class, probably a type annotation
            field_is_model = False

        # When we encounter a list or model field, we need to descend
        # into the values of the list or the fields of the model to
        # find any values marked as indexed.
        if is_container_type:
            field_type = get_origin(typ)
            embedded_cls = get_args(typ)
            if not embedded_cls:
                log.warning(
                    "Model %s defined an empty list or tuple field: %s", cls, name
                )
                return ""
            embedded_cls = embedded_cls[0]
            return cls.schema_for_type(
                f"{json_path}.{name}[*]",
                name,
                name_prefix,
                embedded_cls,
                field_info,
                parent_type=field_type,
            )
        elif field_is_model:
            name_prefix = f"{name_prefix}_{name}" if name_prefix else name
            sub_fields = []
            for embedded_name, field in typ.__fields__.items():
                if parent_is_container_type:
                    # We'll store this value either as a JavaScript array, so
                    # the correct JSONPath expression is to refer directly to
                    # attribute names after the container notation, e.g.
                    # orders[*].created_date.
                    path = json_path
                else:
                    # All other fields should use dot notation with both the
                    # current field name and "embedded" field name, e.g.,
                    # order.address.street_line_1.
                    path = f"{json_path}.{name}"
                sub_fields.append(
                    cls.schema_for_type(
                        path,
                        embedded_name,
                        name_prefix,
                        field.outer_type_,
                        field.field_info,
                        parent_type=typ,
                    )
                )
            return " ".join(filter(None, sub_fields))
        # NOTE: This is the termination point for recursion. We've descended
        # into models and lists until we found an actual value to index.
        elif should_index:
            index_field_name = f"{name_prefix}_{name}" if name_prefix else name
            if parent_is_container_type:
                # If we're indexing the this field as a JavaScript array, then
                # the currently built-up JSONPath expression will be
                # "field_name[*]", which is what we want to use.
                path = json_path
            else:
                path = f"{json_path}.{name}"
            sortable = getattr(field_info, "sortable", False)
            full_text_search = getattr(field_info, "full_text_search", False)
            sortable_tag_error = RedisModelError(
                "In this Preview release, TAG fields cannot "
                f"be marked as sortable. Problem field: {name}. "
                "See docs: TODO"
            )

            # TODO: GEO field
            if parent_is_container_type or parent_is_model_in_container:
                if typ is not str:
                    raise RedisModelError(
                        "In this Preview release, list and tuple fields can only "
                        f"contain strings. Problem field: {name}. See docs: TODO"
                    )
                if full_text_search is True:
                    raise RedisModelError(
                        "List and tuple fields cannot be indexed for full-text "
                        f"search. Problem field: {name}. See docs: TODO"
                    )
                schema = f"{path} AS {index_field_name} TAG SEPARATOR {SINGLE_VALUE_TAG_FIELD_SEPARATOR}"
                if sortable is True:
                    raise sortable_tag_error
            elif any(issubclass(typ, t) for t in NUMERIC_TYPES):
                schema = f"{path} AS {index_field_name} NUMERIC"
            elif issubclass(typ, str):
                if full_text_search is True:
                    schema = (
                        f"{path} AS {index_field_name} TAG SEPARATOR {SINGLE_VALUE_TAG_FIELD_SEPARATOR} "
                        f"{path} AS {index_field_name}_fts TEXT"
                    )
                    if sortable is True:
                        # NOTE: With the current preview release, making a field
                        # full-text searchable and sortable only makes the TEXT
                        # field sortable. This means that results for full-text
                        # search queries can be sorted, but not exact match
                        # queries.
                        schema += " SORTABLE"
                else:
                    schema = f"{path} AS {index_field_name} TAG SEPARATOR {SINGLE_VALUE_TAG_FIELD_SEPARATOR}"
                    if sortable is True:
                        raise sortable_tag_error
            else:
                schema = f"{path} AS {index_field_name} TAG SEPARATOR {SINGLE_VALUE_TAG_FIELD_SEPARATOR}"
                if sortable is True:
                    raise sortable_tag_error
            return schema
        return ""


class EmbeddedJsonModel(JsonModel, abc.ABC):
    class Meta:
        embedded = True<|MERGE_RESOLUTION|>--- conflicted
+++ resolved
@@ -1105,6 +1105,7 @@
         extra = "allow"
 
     def __init__(__pydantic_self__, **data: Any) -> None:
+        data = {key: val for key, val in data.items() if val}
         super().__init__(**data)
         __pydantic_self__.validate_primary_key()
 
@@ -1311,19 +1312,6 @@
                     f"HashModels cannot index dataclass fields. Field: {name}"
                 )
 
-<<<<<<< HEAD
-    def dict(self) -> Dict[str, Any]:
-        # restore none values
-        return dict(self)
-
-    async def save(self, pipeline: Optional[Pipeline] = None) -> "HashModel":
-        self.check()
-        if pipeline is None:
-            db = self.db()
-        else:
-            db = pipeline
-        document = jsonable_encoder({key: val if val else "0" for key, val in self.dict().items()})
-=======
     async def save(
         self, pipeline: Optional[redis.client.Pipeline] = None
     ) -> "HashModel":
@@ -1331,7 +1319,6 @@
         db = self._get_db(pipeline)
 
         document = jsonable_encoder(self.dict())
->>>>>>> a00a68b4
         # TODO: Wrap any Redis response errors in a custom exception?
         await db.hset(self.key(), mapping=document)
         return self
