--- conflicted
+++ resolved
@@ -66,7 +66,7 @@
 
 from pydantic import EmailStr
 
-from redis_om.model import HashModel
+from redis_om import HashModel
 
 
 class Customer(HashModel):
@@ -86,7 +86,7 @@
 
 from pydantic import EmailStr
 
-from redis_om.model import HashModel
+from redis_om import HashModel
 
 
 class Customer(HashModel):
@@ -111,7 +111,7 @@
 # The model generates a globally unique primary key automatically
 # without needing to talk to Redis.
 print(andrew.pk)
-#> '01FJM6PH661HCNNRC884H6K30C'
+# > '01FJM6PH661HCNNRC884H6K30C'
 
 # We can save the model to Redis by calling `save()`:
 andrew.save()
@@ -136,11 +136,9 @@
 import datetime
 from typing import Optional
 
-<<<<<<< HEAD
-=======
 from pydantic import EmailStr, ValidationError
 
-from redis_om.model import HashModel
+from redis_om import HashModel
 
 
 class Customer(HashModel):
@@ -194,11 +192,12 @@
 
 from pydantic import EmailStr
 
-from redis_om.model import (
+from redis_om import (
     Field,
     HashModel,
     Migrator
 )
+from redis_om import get_redis_connection
 
 
 class Customer(HashModel):
@@ -208,26 +207,27 @@
     join_date: datetime.date
     age: int = Field(index=True)
     bio: Optional[str]
-    
-    
+
+
 # Now, if we use this model with a Redis deployment that has the
 # RediSearch module installed, we can run queries like the following.
 
 # Before running queries, we need to run migrations to set up the
 # indexes that Redis OM will use. You can also use the `migrate`
 # CLI tool for this!
-Migrator().run()
+redis = get_redis_connection()
+Migrator(redis).run()
 
 # Find all customers with the last name "Brookins"
 Customer.find(Customer.last_name == "Brookins").all()
 
 # Find all customers that do NOT have the last name "Brookins"
 Customer.find(Customer.last_name != "Brookins").all()
- 
+
 # Find all customers whose last name is "Brookins" OR whose age is 
 # 100 AND whose last name is "Smith"
 Customer.find((Customer.last_name == "Brookins") | (
-    Customer.age == 100
+        Customer.age == 100
 ) & (Customer.last_name == "Smith")).all()
 ```
 
@@ -247,13 +247,14 @@
 import datetime
 from typing import Optional
 
->>>>>>> 1e369e33
-from redis_om.model import (
+from redis_om import (
     EmbeddedJsonModel,
     JsonModel,
     Field,
-    Migrator
+    Migrator,
 )
+from redis_om import get_redis_connection
+
 
 class Address(EmbeddedJsonModel):
     address_line_1: str
@@ -276,13 +277,15 @@
     # Creates an embedded model.
     address: Address
 
+
 # With these two models and a Redis deployment with the RedisJSON 
 # module installed, we can run queries like the following.
 
 # Before running queries, we need to run migrations to set up the
 # indexes that Redis OM will use. You can also use the `migrate`
 # CLI tool for this!
-Migrator().run()
+redis = get_redis_connection()
+Migrator(redis).run()
 
 # Find all customers who live in San Antonio, TX
 Customer.find(Customer.address.city == "San Antonio",
@@ -338,15 +341,9 @@
 
 [version-svg]: https://img.shields.io/pypi/v/redis-om?style=flat-square
 [package-url]: https://pypi.org/project/redis-om/
-<<<<<<< HEAD
 [ci-svg]: https://img.shields.io/github/workflow/status/redis-om/redis-om-python/python?style=flat-square
 [ci-url]: https://github.com/redis-om/redis-om-python/actions/workflows/build.yml
 [license-image]: http://img.shields.io/badge/license-MIT-green.svg?style=flat-square
-=======
-[ci-svg]: https://img.shields.io/github/workflow/status/redis-developer/redis-om-python/ci?style=flat-square
-[ci-url]: https://github.com/redis-developer/redis-om-python/actions/workflows/ci.yml
-[license-image]: http://img.shields.io/badge/license-BSD_3--Clause-green.svg?style=flat-square
->>>>>>> 1e369e33
 [license-url]: LICENSE
 <!-- Links -->
 
